/******************************************************************************
Copyright (c) 2020, Farbod Farshidian. All rights reserved.

Redistribution and use in source and binary forms, with or without
modification, are permitted provided that the following conditions are met:

* Redistributions of source code must retain the above copyright notice, this
  list of conditions and the following disclaimer.

* Redistributions in binary form must reproduce the above copyright notice,
  this list of conditions and the following disclaimer in the documentation
  and/or other materials provided with the distribution.

* Neither the name of the copyright holder nor the names of its
  contributors may be used to endorse or promote products derived from
  this software without specific prior written permission.

THIS SOFTWARE IS PROVIDED BY THE COPYRIGHT HOLDERS AND CONTRIBUTORS "AS IS"
AND ANY EXPRESS OR IMPLIED WARRANTIES, INCLUDING, BUT NOT LIMITED TO, THE
IMPLIED WARRANTIES OF MERCHANTABILITY AND FITNESS FOR A PARTICULAR PURPOSE ARE
DISCLAIMED. IN NO EVENT SHALL THE COPYRIGHT HOLDER OR CONTRIBUTORS BE LIABLE
FOR ANY DIRECT, INDIRECT, INCIDENTAL, SPECIAL, EXEMPLARY, OR CONSEQUENTIAL
DAMAGES (INCLUDING, BUT NOT LIMITED TO, PROCUREMENT OF SUBSTITUTE GOODS OR
SERVICES; LOSS OF USE, DATA, OR PROFITS; OR BUSINESS INTERRUPTION) HOWEVER
CAUSED AND ON ANY THEORY OF LIABILITY, WHETHER IN CONTRACT, STRICT LIABILITY,
OR TORT (INCLUDING NEGLIGENCE OR OTHERWISE) ARISING IN ANY WAY OUT OF THE USE
OF THIS SOFTWARE, EVEN IF ADVISED OF THE POSSIBILITY OF SUCH DAMAGE.
******************************************************************************/

#include "ocs2_sqp/MultipleShootingSolver.h"

#include <iostream>
#include <numeric>

#include <ocs2_core/control/FeedforwardController.h>
#include <ocs2_core/control/LinearController.h>
#include <ocs2_core/soft_constraint/penalties/RelaxedBarrierPenalty.h>

#include "ocs2_sqp/MultipleShootingInitialization.h"
#include "ocs2_sqp/MultipleShootingTranscription.h"

namespace ocs2 {

MultipleShootingSolver::MultipleShootingSolver(Settings settings, const OptimalControlProblem& optimalControlProblem,
                                               const Initializer& initializer)
    : SolverBase(),
      settings_(std::move(settings)),
      hpipmInterface_(hpipm_interface::OcpSize(), settings.hpipmSettings),
      threadPool_(std::max(settings_.nThreads, size_t(1)) - 1, settings_.threadPriority) {
  Eigen::setNbThreads(1);  // No multithreading within Eigen.
  Eigen::initParallel();

  // Dynamics discretization
  discretizer_ = selectDynamicsDiscretization(settings.integratorType);
  sensitivityDiscretizer_ = selectDynamicsSensitivityDiscretization(settings.integratorType);

  // Clone objects to have one for each worker
  for (int w = 0; w < settings.nThreads; w++) {
    ocpDefinitions_.push_back(optimalControlProblem);
  }

  // Operating points
  initializerPtr_.reset(initializer.clone());

  if (optimalControlProblem.equalityConstraintPtr->empty()) {
    settings_.projectStateInputEqualityConstraints = false;  // True does not make sense if there are no constraints.
  }
}

MultipleShootingSolver::~MultipleShootingSolver() {
  if (settings_.printSolverStatistics) {
    std::cerr << getBenchmarkingInformation() << std::endl;
  }
}

void MultipleShootingSolver::reset() {
  // Clear solution
  primalSolution_ = PrimalSolution();
  performanceIndeces_.clear();

  // reset timers
  totalNumIterations_ = 0;
  linearQuadraticApproximationTimer_.reset();
  solveQpTimer_.reset();
  linesearchTimer_.reset();
  computeControllerTimer_.reset();
}

std::string MultipleShootingSolver::getBenchmarkingInformation() const {
  const auto linearQuadraticApproximationTotal = linearQuadraticApproximationTimer_.getTotalInMilliseconds();
  const auto solveQpTotal = solveQpTimer_.getTotalInMilliseconds();
  const auto linesearchTotal = linesearchTimer_.getTotalInMilliseconds();
  const auto computeControllerTotal = computeControllerTimer_.getTotalInMilliseconds();

  const auto benchmarkTotal = linearQuadraticApproximationTotal + solveQpTotal + linesearchTotal + computeControllerTotal;

  std::stringstream infoStream;
  if (benchmarkTotal > 0.0) {
    const scalar_t inPercent = 100.0;
    infoStream << "\n########################################################################\n";
    infoStream << "The benchmarking is computed over " << totalNumIterations_ << " iterations. \n";
    infoStream << "SQP Benchmarking\t   :\tAverage time [ms]   (% of total runtime)\n";
    infoStream << "\tLQ Approximation   :\t" << linearQuadraticApproximationTimer_.getAverageInMilliseconds() << " [ms] \t\t("
               << linearQuadraticApproximationTotal / benchmarkTotal * inPercent << "%)\n";
    infoStream << "\tSolve QP           :\t" << solveQpTimer_.getAverageInMilliseconds() << " [ms] \t\t("
               << solveQpTotal / benchmarkTotal * inPercent << "%)\n";
    infoStream << "\tLinesearch         :\t" << linesearchTimer_.getAverageInMilliseconds() << " [ms] \t\t("
               << linesearchTotal / benchmarkTotal * inPercent << "%)\n";
    infoStream << "\tCompute Controller :\t" << computeControllerTimer_.getAverageInMilliseconds() << " [ms] \t\t("
               << computeControllerTotal / benchmarkTotal * inPercent << "%)\n";
  }
  return infoStream.str();
}

const std::vector<PerformanceIndex>& MultipleShootingSolver::getIterationsLog() const {
  if (performanceIndeces_.empty()) {
    throw std::runtime_error("[MultipleShootingSolver]: No performance log yet, no problem solved yet?");
  } else {
    return performanceIndeces_;
  }
}

void MultipleShootingSolver::runImpl(scalar_t initTime, const vector_t& initState, scalar_t finalTime,
                                     const scalar_array_t& partitioningTimes) {
  if (settings_.printSolverStatus || settings_.printLinesearch) {
    std::cerr << "\n++++++++++++++++++++++++++++++++++++++++++++++++++++++";
    std::cerr << "\n+++++++++++++ SQP solver is initialized ++++++++++++++";
    std::cerr << "\n++++++++++++++++++++++++++++++++++++++++++++++++++++++\n";
  }

  // Determine time discretization, taking into account event times.
  const auto& modeSchedule = this->getReferenceManager().getModeSchedule();
  const auto timeDiscretization = timeDiscretizationWithEvents(initTime, finalTime, settings_.dt, modeSchedule.eventTimes);

  // Initialize the state and input
  vector_array_t x, u;
  initializeStateInputTrajectories(initState, timeDiscretization, x, u);

<<<<<<< HEAD
  // Initialize references
  for (auto& ocpDefinition : ocpDefinitions_) {
    ocpDefinition.costDesiredTrajectories = &this->getCostDesiredTrajectories();
=======
  // Initialize cost
  const auto& targetTrajectories = this->getReferenceManager().getTargetTrajectories();
  for (auto& cost : costFunctionPtr_) {
    cost->setTargetTrajectoriesPtr(&targetTrajectories);
  }
  if (terminalCostFunctionPtr_) {
    terminalCostFunctionPtr_->setTargetTrajectoriesPtr(&targetTrajectories);
>>>>>>> 4d1dc884
  }

  // Bookkeeping
  performanceIndeces_.clear();

  for (int iter = 0; iter < settings_.sqpIteration; iter++) {
    if (settings_.printSolverStatus || settings_.printLinesearch) {
      std::cerr << "\nSQP iteration: " << iter << "\n";
    }
    // Make QP approximation
    linearQuadraticApproximationTimer_.startTimer();
    const auto baselinePerformance = setupQuadraticSubproblem(timeDiscretization, initState, x, u);
    linearQuadraticApproximationTimer_.endTimer();

    // Solve QP
    solveQpTimer_.startTimer();
    const vector_t delta_x0 = initState - x[0];
    const auto deltaSolution = getOCPSolution(delta_x0);
    solveQpTimer_.endTimer();

    // Apply step
    linesearchTimer_.startTimer();
    const auto stepInfo = takeStep(baselinePerformance, timeDiscretization, initState, deltaSolution, x, u);
    const bool converged = stepInfo.first;
    performanceIndeces_.push_back(stepInfo.second);
    linesearchTimer_.endTimer();

    totalNumIterations_++;
    if (converged) {
      break;
    }
  }

  computeControllerTimer_.startTimer();
  setPrimalSolution(timeDiscretization, std::move(x), std::move(u));
  computeControllerTimer_.endTimer();

  if (settings_.printSolverStatus || settings_.printLinesearch) {
    std::cerr << "\n++++++++++++++++++++++++++++++++++++++++++++++++++++++";
    std::cerr << "\n+++++++++++++ SQP solver has terminated ++++++++++++++";
    std::cerr << "\n++++++++++++++++++++++++++++++++++++++++++++++++++++++\n";
  }
}

void MultipleShootingSolver::runParallel(std::function<void(int)> taskFunction) {
  threadPool_.runParallel(std::move(taskFunction), settings_.nThreads);
}

void MultipleShootingSolver::initializeStateInputTrajectories(const vector_t& initState,
                                                              const std::vector<AnnotatedTime>& timeDiscretization,
                                                              vector_array_t& stateTrajectory, vector_array_t& inputTrajectory) {
  const int N = static_cast<int>(timeDiscretization.size()) - 1;  // // size of the input trajectory
  stateTrajectory.clear();
  stateTrajectory.reserve(N + 1);
  inputTrajectory.clear();
  inputTrajectory.reserve(N);

  // Determine till when to use the previous solution
  const scalar_t interpolateTill = (totalNumIterations_ > 0) ? primalSolution_.timeTrajectory_.back() : timeDiscretization.front().time;

  stateTrajectory.push_back(initState);
  for (int i = 0; i < N; i++) {
    if (timeDiscretization[i].event == AnnotatedTime::Event::PreEvent) {
      // Event Node
      inputTrajectory.push_back(vector_t());  // no input at event node
      stateTrajectory.push_back(multiple_shooting::initializeEventNode(timeDiscretization[i].time, stateTrajectory.back()));
    } else {
      // Intermediate node
      const scalar_t time = getIntervalStart(timeDiscretization[i]);
      const scalar_t nextTime = getIntervalEnd(timeDiscretization[i + 1]);
      vector_t input, nextState;
      if (time < interpolateTill) {  // Using previous solution
        const bool useController = (i == 0);
        std::tie(input, nextState) =
            multiple_shooting::initializeIntermediateNode(primalSolution_, time, nextTime, stateTrajectory.back(), useController);
      } else {  // Using initializer
        std::tie(input, nextState) =
            multiple_shooting::initializeIntermediateNode(*initializerPtr_, time, nextTime, stateTrajectory.back());
      }
      inputTrajectory.push_back(std::move(input));
      stateTrajectory.push_back(std::move(nextState));
    }
  }
}

MultipleShootingSolver::OcpSubproblemSolution MultipleShootingSolver::getOCPSolution(const vector_t& delta_x0) {
  // Solve the QP
  OcpSubproblemSolution solution;
  auto& deltaXSol = solution.deltaXSol;
  auto& deltaUSol = solution.deltaUSol;
  hpipm_status status;
  const bool hasStateInputConstraints = !ocpDefinitions_.front().equalityConstraintPtr->empty();
  if (hasStateInputConstraints && !settings_.projectStateInputEqualityConstraints) {
    hpipmInterface_.resize(hpipm_interface::extractSizesFromProblem(dynamics_, cost_, &constraints_));
    status = hpipmInterface_.solve(delta_x0, dynamics_, cost_, &constraints_, deltaXSol, deltaUSol, settings_.printSolverStatus);
  } else {  // without constraints, or when using projection, we have an unconstrained QP.
    hpipmInterface_.resize(hpipm_interface::extractSizesFromProblem(dynamics_, cost_, nullptr));
    status = hpipmInterface_.solve(delta_x0, dynamics_, cost_, nullptr, deltaXSol, deltaUSol, settings_.printSolverStatus);
  }

  if (status != hpipm_status::SUCCESS) {
    throw std::runtime_error("[MultipleShootingSolver] Failed to solve QP");
  }

  // To determine if the solution is a descent direction for the cost: compute gradient(cost)' * [dx; du]
  solution.armijoDescentMetric = 0.0;
  for (int i = 0; i < cost_.size(); i++) {
    if (cost_[i].dfdx.size() > 0) {
      solution.armijoDescentMetric += cost_[i].dfdx.dot(deltaXSol[i]);
    }
    if (cost_[i].dfdu.size() > 0) {
      solution.armijoDescentMetric += cost_[i].dfdu.dot(deltaUSol[i]);
    }
  }

  // remap the tilde delta u to real delta u
  if (settings_.projectStateInputEqualityConstraints) {
    vector_t tmp;  // 1 temporary for re-use.
    for (int i = 0; i < deltaUSol.size(); i++) {
      if (constraintsProjection_[i].f.size() > 0) {
        tmp.noalias() = constraintsProjection_[i].dfdu * deltaUSol[i];
        deltaUSol[i] = tmp + constraintsProjection_[i].f;
        deltaUSol[i].noalias() += constraintsProjection_[i].dfdx * deltaXSol[i];
      }
    }
  }

  return solution;
}

void MultipleShootingSolver::setPrimalSolution(const std::vector<AnnotatedTime>& time, vector_array_t&& x, vector_array_t&& u) {
  // Clear old solution
  primalSolution_ = PrimalSolution();

  // Correct for missing inputs at PreEvents
  for (int i = 0; i < time.size(); ++i) {
    if (time[i].event == AnnotatedTime::Event::PreEvent && i > 0) {
      u[i] = u[i - 1];
    }
  }

  // Compute feedback, before x and u are moved to primal solution
  vector_array_t uff;
  matrix_array_t controllerGain;
  if (settings_.useFeedbackPolicy) {
    // see doc/LQR_full.pdf for detailed derivation for feedback terms
    uff = u;  // Copy and adapt in loop
    controllerGain.reserve(time.size());
    matrix_array_t KMatrices = hpipmInterface_.getRiccatiFeedback(dynamics_[0], cost_[0]);
    for (int i = 0; (i + 1) < time.size(); i++) {
      if (time[i].event == AnnotatedTime::Event::PreEvent && i > 0) {
        uff[i] = uff[i - 1];
        controllerGain.push_back(controllerGain.back());
      } else {
        // Linear controller has convention u = uff + K * x;
        // We computed u = u'(t) + K (x - x'(t));
        // >> uff = u'(t) - K x'(t)
        if (constraintsProjection_[i].f.size() > 0) {
          controllerGain.push_back(std::move(constraintsProjection_[i].dfdx));  // Steal! Don't use after this.
          controllerGain.back().noalias() += constraintsProjection_[i].dfdu * KMatrices[i];
        } else {
          controllerGain.push_back(std::move(KMatrices[i]));
        }
        uff[i].noalias() -= controllerGain.back() * x[i];
      }
    }
    // Copy last one to get correct length
    uff.push_back(uff.back());
    controllerGain.push_back(controllerGain.back());
  }

  // Construct nominal state and inputs
  primalSolution_.stateTrajectory_ = std::move(x);
  u.push_back(u.back());  // Repeat last input to make equal length vectors
  primalSolution_.inputTrajectory_ = std::move(u);
  for (const auto& t : time) {
    primalSolution_.timeTrajectory_.push_back(t.time);
  }
  primalSolution_.modeSchedule_ = this->getReferenceManager().getModeSchedule();

  // Assign controller
  if (settings_.useFeedbackPolicy) {
    primalSolution_.controllerPtr_.reset(new LinearController(primalSolution_.timeTrajectory_, std::move(uff), std::move(controllerGain)));
  } else {
    primalSolution_.controllerPtr_.reset(new FeedforwardController(primalSolution_.timeTrajectory_, primalSolution_.inputTrajectory_));
  }
}

PerformanceIndex MultipleShootingSolver::setupQuadraticSubproblem(const std::vector<AnnotatedTime>& time, const vector_t& initState,
                                                                  const vector_array_t& x, const vector_array_t& u) {
  // Problem horizon
  const int N = static_cast<int>(time.size()) - 1;

  std::vector<PerformanceIndex> performance(settings_.nThreads, PerformanceIndex());
  dynamics_.resize(N);
  cost_.resize(N + 1);
  constraints_.resize(N + 1);
  constraintsProjection_.resize(N);

  std::atomic_int timeIndex{0};
  auto parallelTask = [&](int workerId) {
    // Get worker specific resources
    OptimalControlProblem& ocpDefinition = ocpDefinitions_[workerId];
    PerformanceIndex workerPerformance;  // Accumulate performance in local variable
    const bool projection = settings_.projectStateInputEqualityConstraints;

    int i = timeIndex++;
    while (i < N) {
      if (time[i].event == AnnotatedTime::Event::PreEvent) {
        // Event node
        auto result = multiple_shooting::setupEventNode(ocpDefinition, time[i].time, x[i], x[i + 1]);
        workerPerformance += result.performance;
        dynamics_[i] = std::move(result.dynamics);
        cost_[i] = std::move(result.cost);
        constraints_[i] = std::move(result.constraints);
        constraintsProjection_[i] = VectorFunctionLinearApproximation::Zero(0, x[i].size(), 0);
      } else {
        // Normal, intermediate node
        const scalar_t ti = getIntervalStart(time[i]);
        const scalar_t dt = getIntervalDuration(time[i], time[i + 1]);
        auto result =
            multiple_shooting::setupIntermediateNode(ocpDefinition, sensitivityDiscretizer_, projection, ti, dt, x[i], x[i + 1], u[i]);
        workerPerformance += result.performance;
        dynamics_[i] = std::move(result.dynamics);
        cost_[i] = std::move(result.cost);
        constraints_[i] = std::move(result.constraints);
        constraintsProjection_[i] = std::move(result.constraintsProjection);
      }

      i = timeIndex++;
    }

    if (i == N) {  // Only one worker will execute this
      const scalar_t tN = getIntervalStart(time[N]);
      auto result = multiple_shooting::setupTerminalNode(ocpDefinition, tN, x[N]);
      workerPerformance += result.performance;
      cost_[i] = std::move(result.cost);
      constraints_[i] = std::move(result.constraints);
    }

    // Accumulate! Same worker might run multiple tasks
    performance[workerId] += workerPerformance;
  };
  runParallel(std::move(parallelTask));

  // Account for init state in performance
  performance.front().stateEqConstraintISE += (initState - x.front()).squaredNorm();

  // Sum performance of the threads
  PerformanceIndex totalPerformance = std::accumulate(std::next(performance.begin()), performance.end(), performance.front());
  totalPerformance.merit = totalPerformance.totalCost + totalPerformance.inequalityConstraintPenalty;
  return totalPerformance;
}

PerformanceIndex MultipleShootingSolver::computePerformance(const std::vector<AnnotatedTime>& time, const vector_t& initState,
                                                            const vector_array_t& x, const vector_array_t& u) {
  // Problem horizon
  const int N = static_cast<int>(time.size()) - 1;

  std::vector<PerformanceIndex> performance(settings_.nThreads, PerformanceIndex());
  std::atomic_int timeIndex{0};
  auto parallelTask = [&](int workerId) {
    // Get worker specific resources
    OptimalControlProblem& ocpDefinition = ocpDefinitions_[workerId];
    PerformanceIndex workerPerformance;  // Accumulate performance in local variable

    int i = timeIndex++;
    while (i < N) {
      if (time[i].event == AnnotatedTime::Event::PreEvent) {
        // Event node
        workerPerformance += multiple_shooting::computeEventPerformance(ocpDefinition, time[i].time, x[i], x[i + 1]);
      } else {
        // Normal, intermediate node
        const scalar_t ti = getIntervalStart(time[i]);
        const scalar_t dt = getIntervalDuration(time[i], time[i + 1]);
        workerPerformance += multiple_shooting::computeIntermediatePerformance(ocpDefinition, discretizer_, ti, dt, x[i], x[i + 1], u[i]);
      }

      i = timeIndex++;
    }

    if (i == N) {  // Only one worker will execute this
      const scalar_t tN = getIntervalStart(time[N]);
      workerPerformance += multiple_shooting::computeTerminalPerformance(ocpDefinition, tN, x[N]);
    }

    // Accumulate! Same worker might run multiple tasks
    performance[workerId] += workerPerformance;
  };
  runParallel(std::move(parallelTask));

  // Account for init state in performance
  performance.front().stateEqConstraintISE += (initState - x.front()).squaredNorm();

  // Sum performance of the threads
  PerformanceIndex totalPerformance = std::accumulate(std::next(performance.begin()), performance.end(), performance.front());
  totalPerformance.merit = totalPerformance.totalCost + totalPerformance.inequalityConstraintPenalty;
  return totalPerformance;
}

scalar_t MultipleShootingSolver::trajectoryNorm(const vector_array_t& v) {
  scalar_t norm = 0.0;
  for (const auto& vi : v) {
    norm += vi.squaredNorm();
  }
  return std::sqrt(norm);
}

std::pair<bool, PerformanceIndex> MultipleShootingSolver::takeStep(const PerformanceIndex& baseline,
                                                                   const std::vector<AnnotatedTime>& timeDiscretization,
                                                                   const vector_t& initState,
                                                                   const OcpSubproblemSolution& subproblemSolution, vector_array_t& x,
                                                                   vector_array_t& u) {
  /*
   * Filter linesearch based on:
   * "On the implementation of an interior-point filter line-search algorithm for large-scale nonlinear programming"
   * https://link.springer.com/article/10.1007/s10107-004-0559-y
   */
  if (settings_.printLinesearch) {
    std::cerr << std::setprecision(9) << std::fixed;
    std::cerr << "\n=== Linesearch ===\n";
    std::cerr << "Baseline:\n";
    std::cerr << "\tMerit: " << baseline.merit << "\t DynamicsISE: " << baseline.stateEqConstraintISE
              << "\t StateInputISE: " << baseline.stateInputEqConstraintISE << "\t IneqISE: " << baseline.inequalityConstraintISE
              << "\t Penalty: " << baseline.inequalityConstraintPenalty << "\n";
  }

  // Some settings and shorthands
  const scalar_t alpha_decay = settings_.alpha_decay;
  const scalar_t alpha_min = settings_.alpha_min;
  const scalar_t gamma_c = settings_.gamma_c;
  const scalar_t g_max = settings_.g_max;
  const scalar_t g_min = settings_.g_min;
  const scalar_t costTol = settings_.costTol;
  const scalar_t armijoFactor = settings_.armijoFactor;
  const auto& dx = subproblemSolution.deltaXSol;
  const auto& du = subproblemSolution.deltaUSol;
  const auto& armijoDescentMetric = subproblemSolution.armijoDescentMetric;

  // Total Constraint violation function
  auto constraintViolation = [](const PerformanceIndex& performance) -> scalar_t {
    return std::sqrt(performance.stateEqConstraintISE + performance.stateInputEqConstraintISE + performance.inequalityConstraintISE);
  };

  const scalar_t baselineConstraintViolation = constraintViolation(baseline);

  // Update norm
  const scalar_t deltaUnorm = trajectoryNorm(du);
  const scalar_t deltaXnorm = trajectoryNorm(dx);

  scalar_t alpha = 1.0;
  vector_array_t xNew(x.size());
  vector_array_t uNew(u.size());
  do {
    // Compute step
    for (int i = 0; i < u.size(); i++) {
      if (du[i].size() > 0) {  // account for absence of inputs at events.
        uNew[i] = u[i] + alpha * du[i];
      }
    }
    for (int i = 0; i < x.size(); i++) {
      xNew[i] = x[i] + alpha * dx[i];
    }

    // Compute cost and constraints
    const PerformanceIndex performanceNew = computePerformance(timeDiscretization, initState, xNew, uNew);
    const scalar_t newConstraintViolation = constraintViolation(performanceNew);

    const bool stepAccepted = [&]() {
      if (newConstraintViolation > g_max) {
        return false;
      } else if (newConstraintViolation < g_min && baselineConstraintViolation < g_min && armijoDescentMetric < 0.0) {
        // With low violation and having a descent direction, require the armijo condition.
        return (performanceNew.merit < baseline.merit + armijoFactor * alpha * armijoDescentMetric);
      } else {
        // Medium violation: either merit or constraints decrease (with small gamma_c mixing of old constraints)
        return performanceNew.merit < (baseline.merit - gamma_c * baselineConstraintViolation) ||
               newConstraintViolation < ((1.0 - gamma_c) * baselineConstraintViolation);
      }
    }();

    if (settings_.printLinesearch) {
      std::cerr << "Stepsize = " << alpha << (stepAccepted ? std::string{" (Accepted)"} : std::string{" (Rejected)"}) << "\n";
      std::cerr << "|dx| = " << alpha * deltaXnorm << "\t|du| = " << alpha * deltaUnorm << "\n";
      std::cerr << "\tMerit: " << performanceNew.merit << "\t DynamicsISE: " << performanceNew.stateEqConstraintISE
                << "\t StateInputISE: " << performanceNew.stateInputEqConstraintISE
                << "\t IneqISE: " << performanceNew.inequalityConstraintISE << "\t Penalty: " << performanceNew.inequalityConstraintPenalty
                << "\n";
    }

    // Exit conditions
    const bool stepSizeBelowTol = alpha * deltaUnorm < settings_.deltaTol && alpha * deltaXnorm < settings_.deltaTol;

    if (stepAccepted) {  // Return if step accepted
      x = std::move(xNew);
      u = std::move(uNew);
      const bool improvementBelowTol = std::abs(baseline.merit - performanceNew.merit) < costTol && newConstraintViolation < g_min;
      return {stepSizeBelowTol || improvementBelowTol, performanceNew};
    } else if (stepSizeBelowTol) {  // Return if steps get too small without being accepted
      if (settings_.printLinesearch) {
        std::cerr << "Stepsize is smaller than provided deltaTol -> converged \n";
      }
      return {true, baseline};
    } else {  // Try smaller step
      alpha *= alpha_decay;
    }
  } while (alpha > alpha_min);

  return {true, baseline};  // Alpha_min reached and no improvement found -> Converged
}

}  // namespace ocs2<|MERGE_RESOLUTION|>--- conflicted
+++ resolved
@@ -129,26 +129,16 @@
   }
 
   // Determine time discretization, taking into account event times.
-  const auto& modeSchedule = this->getReferenceManager().getModeSchedule();
-  const auto timeDiscretization = timeDiscretizationWithEvents(initTime, finalTime, settings_.dt, modeSchedule.eventTimes);
+  const auto timeDiscretization = timeDiscretizationWithEvents(initTime, finalTime, settings_.dt, this->getModeSchedule().eventTimes);
 
   // Initialize the state and input
   vector_array_t x, u;
   initializeStateInputTrajectories(initState, timeDiscretization, x, u);
 
-<<<<<<< HEAD
   // Initialize references
   for (auto& ocpDefinition : ocpDefinitions_) {
-    ocpDefinition.costDesiredTrajectories = &this->getCostDesiredTrajectories();
-=======
-  // Initialize cost
-  const auto& targetTrajectories = this->getReferenceManager().getTargetTrajectories();
-  for (auto& cost : costFunctionPtr_) {
-    cost->setTargetTrajectoriesPtr(&targetTrajectories);
-  }
-  if (terminalCostFunctionPtr_) {
-    terminalCostFunctionPtr_->setTargetTrajectoriesPtr(&targetTrajectories);
->>>>>>> 4d1dc884
+    const auto& targetTrajectories = this->getReferenceManager().getTargetTrajectories();
+    ocpDefinition.costDesiredTrajectories = &targetTrajectories;
   }
 
   // Bookkeeping
