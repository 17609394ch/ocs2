--- conflicted
+++ resolved
@@ -320,15 +320,9 @@
         const scalar_t dt = getIntervalDuration(time[i], time[i + 1]);
         auto result = multiple_shooting::setupIntermediateNode(ocpDefinition, sensitivityDiscretizer_, ti, dt, x[i], x[i + 1], u[i]);
         workerPerformance += multiple_shooting::computeIntermediatePerformance(result, dt);
-<<<<<<< HEAD
         if (settings_.projectStateInputEqualityConstraints) {
           constexpr bool extractProjectionMultiplierCoefficients = false;
           multiple_shooting::projectTranscription(result, extractProjectionMultiplierCoefficients);
-=======
-        if (projectStateInputEqualityConstraints) {
-          constexpr bool extractPseudoInverse = false;
-          multiple_shooting::projectTranscription(result, extractPseudoInverse);
->>>>>>> 1227b862
         }
         dynamics_[i] = std::move(result.dynamics);
         cost_[i] = std::move(result.cost);
