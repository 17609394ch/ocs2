/******************************************************************************
Copyright (c) 2020, Farbod Farshidian. All rights reserved.

Redistribution and use in source and binary forms, with or without
modification, are permitted provided that the following conditions are met:

* Redistributions of source code must retain the above copyright notice, this
  list of conditions and the following disclaimer.

* Redistributions in binary form must reproduce the above copyright notice,
  this list of conditions and the following disclaimer in the documentation
  and/or other materials provided with the distribution.

* Neither the name of the copyright holder nor the names of its
  contributors may be used to endorse or promote products derived from
  this software without specific prior written permission.

THIS SOFTWARE IS PROVIDED BY THE COPYRIGHT HOLDERS AND CONTRIBUTORS "AS IS"
AND ANY EXPRESS OR IMPLIED WARRANTIES, INCLUDING, BUT NOT LIMITED TO, THE
IMPLIED WARRANTIES OF MERCHANTABILITY AND FITNESS FOR A PARTICULAR PURPOSE ARE
DISCLAIMED. IN NO EVENT SHALL THE COPYRIGHT HOLDER OR CONTRIBUTORS BE LIABLE
FOR ANY DIRECT, INDIRECT, INCIDENTAL, SPECIAL, EXEMPLARY, OR CONSEQUENTIAL
DAMAGES (INCLUDING, BUT NOT LIMITED TO, PROCUREMENT OF SUBSTITUTE GOODS OR
SERVICES; LOSS OF USE, DATA, OR PROFITS; OR BUSINESS INTERRUPTION) HOWEVER
CAUSED AND ON ANY THEORY OF LIABILITY, WHETHER IN CONTRACT, STRICT LIABILITY,
OR TORT (INCLUDING NEGLIGENCE OR OTHERWISE) ARISING IN ANY WAY OUT OF THE USE
OF THIS SOFTWARE, EVEN IF ADVISED OF THE POSSIBILITY OF SUCH DAMAGE.
******************************************************************************/

#include "ocs2_ipm/IpmSolver.h"

#include <iomanip>
#include <iostream>
#include <numeric>

#include <ocs2_oc/approximate_model/LinearQuadraticApproximator.h>
#include <ocs2_oc/multiple_shooting/Helpers.h>
#include <ocs2_oc/multiple_shooting/Initialization.h>
#include <ocs2_oc/multiple_shooting/LagrangianEvaluation.h>
#include <ocs2_oc/multiple_shooting/MetricsComputation.h>
#include <ocs2_oc/multiple_shooting/PerformanceIndexComputation.h>
#include <ocs2_oc/multiple_shooting/Transcription.h>
#include <ocs2_oc/oc_problem/OcpSize.h>

#include "ocs2_ipm/IpmHelpers.h"
#include "ocs2_ipm/IpmInitialization.h"
#include "ocs2_ipm/IpmPerformanceIndexComputation.h"
#include "ocs2_ipm/IpmTrajectoryAdjustment.h"

namespace ocs2 {

namespace {
ipm::Settings rectifySettings(const OptimalControlProblem& ocp, ipm::Settings&& settings) {
  // We have to create the value function if we want to compute the Lagrange multipliers.
  if (settings.computeLagrangeMultipliers) {
    settings.createValueFunction = true;
  }
  // True does not make sense if there are no constraints.
  if (ocp.equalityConstraintPtr->empty()) {
    settings.projectStateInputEqualityConstraints = false;
  }
  // Turn off the barrier update strategy if there are no inequality constraints.
  if (ocp.inequalityConstraintPtr->empty() && ocp.stateInequalityConstraintPtr->empty() && ocp.preJumpInequalityConstraintPtr->empty() &&
      ocp.finalInequalityConstraintPtr->empty()) {
    settings.targetBarrierParameter = settings.initialBarrierParameter;
  }
  return settings;
}
}  // anonymous namespace

IpmSolver::IpmSolver(ipm::Settings settings, const OptimalControlProblem& optimalControlProblem, const Initializer& initializer)
    : settings_(rectifySettings(optimalControlProblem, std::move(settings))),
      hpipmInterface_(OcpSize(), settings_.hpipmSettings),
      threadPool_(std::max(settings_.nThreads, size_t(1)) - 1, settings_.threadPriority) {
  Eigen::setNbThreads(1);  // No multithreading within Eigen.
  Eigen::initParallel();

  // Dynamics discretization
  discretizer_ = selectDynamicsDiscretization(settings_.integratorType);
  sensitivityDiscretizer_ = selectDynamicsSensitivityDiscretization(settings_.integratorType);

  // Clone objects to have one for each worker
  for (int w = 0; w < settings_.nThreads; w++) {
    ocpDefinitions_.push_back(optimalControlProblem);
  }

  // Operating points
  initializerPtr_.reset(initializer.clone());

  // Linesearch
  filterLinesearch_.g_max = settings_.g_max;
  filterLinesearch_.g_min = settings_.g_min;
  filterLinesearch_.gamma_c = settings_.gamma_c;
  filterLinesearch_.armijoFactor = settings_.armijoFactor;
}

IpmSolver::~IpmSolver() {
  if (settings_.printSolverStatistics) {
    std::cerr << getBenchmarkingInformation() << std::endl;
  }
}

void IpmSolver::reset() {
  // Clear solution
  primalSolution_ = PrimalSolution();
  costateTrajectory_.clear();
  projectionMultiplierTrajectory_.clear();
  slackIneqTrajectory_.clear();
  dualIneqTrajectory_.clear();
  valueFunction_.clear();
  performanceIndeces_.clear();

  // reset timers
  totalNumIterations_ = 0;
  linearQuadraticApproximationTimer_.reset();
  solveQpTimer_.reset();
  linesearchTimer_.reset();
  computeControllerTimer_.reset();
}

std::string IpmSolver::getBenchmarkingInformation() const {
  const auto linearQuadraticApproximationTotal = linearQuadraticApproximationTimer_.getTotalInMilliseconds();
  const auto solveQpTotal = solveQpTimer_.getTotalInMilliseconds();
  const auto linesearchTotal = linesearchTimer_.getTotalInMilliseconds();
  const auto computeControllerTotal = computeControllerTimer_.getTotalInMilliseconds();

  const auto benchmarkTotal = linearQuadraticApproximationTotal + solveQpTotal + linesearchTotal + computeControllerTotal;

  std::stringstream infoStream;
  if (benchmarkTotal > 0.0) {
    const scalar_t inPercent = 100.0;
    infoStream << "\n########################################################################\n";
    infoStream << "The benchmarking is computed over " << totalNumIterations_ << " iterations. \n";
    infoStream << "IPM Benchmarking\t   :\tAverage time [ms]   (% of total runtime)\n";
    infoStream << "\tLQ Approximation   :\t" << linearQuadraticApproximationTimer_.getAverageInMilliseconds() << " [ms] \t\t("
               << linearQuadraticApproximationTotal / benchmarkTotal * inPercent << "%)\n";
    infoStream << "\tSolve QP           :\t" << solveQpTimer_.getAverageInMilliseconds() << " [ms] \t\t("
               << solveQpTotal / benchmarkTotal * inPercent << "%)\n";
    infoStream << "\tLinesearch         :\t" << linesearchTimer_.getAverageInMilliseconds() << " [ms] \t\t("
               << linesearchTotal / benchmarkTotal * inPercent << "%)\n";
    infoStream << "\tCompute Controller :\t" << computeControllerTimer_.getAverageInMilliseconds() << " [ms] \t\t("
               << computeControllerTotal / benchmarkTotal * inPercent << "%)\n";
  }
  return infoStream.str();
}

const std::vector<PerformanceIndex>& IpmSolver::getIterationsLog() const {
  if (performanceIndeces_.empty()) {
    throw std::runtime_error("[IpmSolver]: No performance log yet, no problem solved yet?");
  } else {
    return performanceIndeces_;
  }
}

ScalarFunctionQuadraticApproximation IpmSolver::getValueFunction(scalar_t time, const vector_t& state) const {
  if (valueFunction_.empty()) {
    throw std::runtime_error("[IpmSolver] Value function is empty! Is createValueFunction true and did the solver run?");
  } else {
    // Interpolation
    const auto indexAlpha = LinearInterpolation::timeSegment(time, primalSolution_.timeTrajectory_);

    ScalarFunctionQuadraticApproximation valueFunction;
    using T = std::vector<ocs2::ScalarFunctionQuadraticApproximation>;
    using LinearInterpolation::interpolate;
    valueFunction.f = 0.0;
    valueFunction.dfdx = interpolate(indexAlpha, valueFunction_, [](const T& v, size_t ind) -> const vector_t& { return v[ind].dfdx; });
    valueFunction.dfdxx = interpolate(indexAlpha, valueFunction_, [](const T& v, size_t ind) -> const matrix_t& { return v[ind].dfdxx; });

    // Re-center around query state
    valueFunction.dfdx.noalias() += valueFunction.dfdxx * state;

    return valueFunction;
  }
}

void IpmSolver::runImpl(scalar_t initTime, const vector_t& initState, scalar_t finalTime) {
  if (settings_.printSolverStatus || settings_.printLinesearch) {
    std::cerr << "\n++++++++++++++++++++++++++++++++++++++++++++++++++++++";
    std::cerr << "\n+++++++++++++ IPM solver is initialized ++++++++++++++";
    std::cerr << "\n++++++++++++++++++++++++++++++++++++++++++++++++++++++\n";
  }

  // Determine time discretization, taking into account event times.
  const auto& eventTimes = this->getReferenceManager().getModeSchedule().eventTimes;
  const auto timeDiscretization = timeDiscretizationWithEvents(initTime, finalTime, settings_.dt, eventTimes);

  // Initialize references
  for (auto& ocpDefinition : ocpDefinitions_) {
    const auto& targetTrajectories = this->getReferenceManager().getTargetTrajectories();
    ocpDefinition.targetTrajectoriesPtr = &targetTrajectories;
  }

  // Initialize the state and input
  vector_array_t x, u;
  multiple_shooting::initializeStateInputTrajectories(initState, timeDiscretization, primalSolution_, *initializerPtr_, x, u);

  // Initialize the costate and projection multiplier
  vector_array_t lmd, nu;
  if (settings_.computeLagrangeMultipliers) {
    initializeCostateTrajectory(timeDiscretization, x, lmd);
    initializeProjectionMultiplierTrajectory(timeDiscretization, nu);
  }

  // Interior point variables
  scalar_t barrierParam = settings_.initialBarrierParameter;
  vector_array_t slackStateIneq, slackStateInputIneq, dualStateIneq, dualStateInputIneq;
  std::tie(slackStateIneq, slackStateInputIneq) = ipm::initializeInteriorPointTrajectory(
      primalSolution_.modeSchedule_, this->getReferenceManager().getModeSchedule(), timeDiscretization, std::move(slackIneqTrajectory_));
  std::tie(dualStateIneq, dualStateInputIneq) = ipm::initializeInteriorPointTrajectory(
      primalSolution_.modeSchedule_, this->getReferenceManager().getModeSchedule(), timeDiscretization, std::move(dualIneqTrajectory_));

  // Bookkeeping
  performanceIndeces_.clear();
  std::vector<Metrics> metrics;

  int iter = 0;
  ipm::Convergence convergence = ipm::Convergence::FALSE;
  while (convergence == ipm::Convergence::FALSE) {
    if (settings_.printSolverStatus || settings_.printLinesearch) {
      std::cerr << "\nIPM iteration: " << iter << " (barrier parameter: " << barrierParam << ")\n";
    }

    // Make QP approximation
    linearQuadraticApproximationTimer_.startTimer();
    const auto baselinePerformance = setupQuadraticSubproblem(timeDiscretization, initState, x, u, lmd, nu, barrierParam, slackStateIneq,
                                                              slackStateInputIneq, dualStateIneq, dualStateInputIneq, metrics);
    linearQuadraticApproximationTimer_.endTimer();

    // Solve QP
    solveQpTimer_.startTimer();
    const vector_t delta_x0 = initState - x[0];
    const auto deltaSolution =
        getOCPSolution(delta_x0, barrierParam, slackStateIneq, slackStateInputIneq, dualStateIneq, dualStateInputIneq);
    extractValueFunction(timeDiscretization, x, lmd, deltaSolution.deltaXSol);
    solveQpTimer_.endTimer();

    // Apply step
    linesearchTimer_.startTimer();
    const scalar_t maxPrimalStepSize = settings_.usePrimalStepSizeForDual
                                           ? std::min(deltaSolution.maxDualStepSize, deltaSolution.maxPrimalStepSize)
                                           : deltaSolution.maxPrimalStepSize;
    const auto stepInfo = takeStep(baselinePerformance, timeDiscretization, initState, deltaSolution, x, u, barrierParam, slackStateIneq,
                                   slackStateInputIneq, metrics);
    const scalar_t dualStepSize =
        settings_.usePrimalStepSizeForDual ? std::min(stepInfo.stepSize, deltaSolution.maxDualStepSize) : deltaSolution.maxDualStepSize;
    if (settings_.computeLagrangeMultipliers) {
      multiple_shooting::incrementTrajectory(lmd, deltaSolution.deltaLmdSol, stepInfo.stepSize, lmd);
      if (settings_.projectStateInputEqualityConstraints) {
        multiple_shooting::incrementTrajectory(nu, deltaSolution.deltaNuSol, stepInfo.stepSize, nu);
      }
    }
    multiple_shooting::incrementTrajectory(dualStateIneq, deltaSolution.deltaDualStateIneq, stepInfo.stepSize, dualStateIneq);
    multiple_shooting::incrementTrajectory(dualStateInputIneq, deltaSolution.deltaDualStateInputIneq, stepInfo.stepSize,
                                           dualStateInputIneq);
    performanceIndeces_.push_back(stepInfo.performanceAfterStep);
    linesearchTimer_.endTimer();

    // Check convergence
    convergence = checkConvergence(iter, barrierParam, baselinePerformance, stepInfo);

    // Update the barrier parameter
    barrierParam = updateBarrierParameter(barrierParam, baselinePerformance, stepInfo);

    // Next iteration
    ++iter;
    ++totalNumIterations_;
  }

  computeControllerTimer_.startTimer();
  primalSolution_ = toPrimalSolution(timeDiscretization, std::move(x), std::move(u));
  costateTrajectory_ = std::move(lmd);
  projectionMultiplierTrajectory_ = std::move(nu);
  slackIneqTrajectory_ = ipm::toDualSolution(timeDiscretization, std::move(slackStateIneq), std::move(slackStateInputIneq));
  dualIneqTrajectory_ = ipm::toDualSolution(timeDiscretization, std::move(dualStateIneq), std::move(dualStateInputIneq));
  problemMetrics_ = multiple_shooting::toProblemMetrics(timeDiscretization, std::move(metrics));
  computeControllerTimer_.endTimer();

  if (settings_.printSolverStatus || settings_.printLinesearch) {
    std::cerr << "\nConvergence : " << toString(convergence) << "\n";
    std::cerr << "\n++++++++++++++++++++++++++++++++++++++++++++++++++++++";
    std::cerr << "\n+++++++++++++ IPM solver has terminated ++++++++++++++";
    std::cerr << "\n++++++++++++++++++++++++++++++++++++++++++++++++++++++\n";
  }
}

void IpmSolver::runParallel(std::function<void(int)> taskFunction) {
  threadPool_.runParallel(std::move(taskFunction), settings_.nThreads);
}

void IpmSolver::initializeCostateTrajectory(const std::vector<AnnotatedTime>& timeDiscretization, const vector_array_t& stateTrajectory,
                                            vector_array_t& costateTrajectory) const {
  const size_t N = static_cast<int>(timeDiscretization.size()) - 1;  // size of the input trajectory
  costateTrajectory.clear();
  costateTrajectory.reserve(N + 1);

  // Determine till when to use the previous solution
  const auto interpolateTill =
      primalSolution_.timeTrajectory_.size() < 2 ? timeDiscretization.front().time : primalSolution_.timeTrajectory_.back();

  const scalar_t initTime = getIntervalStart(timeDiscretization[0]);
  if (initTime < interpolateTill) {
    costateTrajectory.push_back(LinearInterpolation::interpolate(initTime, primalSolution_.timeTrajectory_, costateTrajectory_));
  } else {
    costateTrajectory.push_back(vector_t::Zero(stateTrajectory[0].size()));
  }

  for (int i = 0; i < N; i++) {
    const scalar_t nextTime = getIntervalEnd(timeDiscretization[i + 1]);
    if (nextTime < interpolateTill) {  // interpolate previous solution
      costateTrajectory.push_back(LinearInterpolation::interpolate(nextTime, primalSolution_.timeTrajectory_, costateTrajectory_));
    } else {  // Initialize with zero
      costateTrajectory.push_back(vector_t::Zero(stateTrajectory[i + 1].size()));
    }
  }
}

void IpmSolver::initializeProjectionMultiplierTrajectory(const std::vector<AnnotatedTime>& timeDiscretization,
                                                         vector_array_t& projectionMultiplierTrajectory) const {
  const size_t N = static_cast<int>(timeDiscretization.size()) - 1;  // size of the input trajectory
  projectionMultiplierTrajectory.clear();
  projectionMultiplierTrajectory.reserve(N);
  const auto& ocpDefinition = ocpDefinitions_[0];

  // Determine till when to use the previous solution
  const auto interpolateTill =
      primalSolution_.timeTrajectory_.size() < 2 ? timeDiscretization.front().time : *std::prev(primalSolution_.timeTrajectory_.end(), 2);

  // @todo Fix this using trajectory spreading
  auto interpolateProjectionMultiplierTrajectory = [&](scalar_t time) -> vector_t {
    const size_t numConstraints = ocpDefinition.equalityConstraintPtr->getNumConstraints(time);
    const size_t index = LinearInterpolation::timeSegment(time, primalSolution_.timeTrajectory_).first;
    if (projectionMultiplierTrajectory_.size() > index + 1) {
      if (projectionMultiplierTrajectory_[index].size() == numConstraints &&
          projectionMultiplierTrajectory_[index].size() == projectionMultiplierTrajectory_[index + 1].size()) {
        return LinearInterpolation::interpolate(time, primalSolution_.timeTrajectory_, projectionMultiplierTrajectory_);
      }
    }
    if (projectionMultiplierTrajectory_.size() > index) {
      if (projectionMultiplierTrajectory_[index].size() == numConstraints) {
        return projectionMultiplierTrajectory_[index];
      }
    }
    return vector_t::Zero(numConstraints);
  };

  for (int i = 0; i < N; i++) {
    if (timeDiscretization[i].event == AnnotatedTime::Event::PreEvent) {
      // Event Node
      projectionMultiplierTrajectory.push_back(vector_t());  // no input at event node
    } else {
      // Intermediate node
      const scalar_t time = getIntervalStart(timeDiscretization[i]);
      const size_t numConstraints = ocpDefinition.equalityConstraintPtr->getNumConstraints(time);
      if (time < interpolateTill) {  // interpolate previous solution
        projectionMultiplierTrajectory.push_back(interpolateProjectionMultiplierTrajectory(time));
      } else {  // Initialize with zero
        projectionMultiplierTrajectory.push_back(vector_t::Zero(numConstraints));
      }
    }
  }
}

IpmSolver::OcpSubproblemSolution IpmSolver::getOCPSolution(const vector_t& delta_x0, scalar_t barrierParam,
                                                           const vector_array_t& slackStateIneq, const vector_array_t& slackStateInputIneq,
                                                           const vector_array_t& dualStateIneq, const vector_array_t& dualStateInputIneq) {
  // Solve the QP
  OcpSubproblemSolution solution;
  auto& deltaXSol = solution.deltaXSol;
  auto& deltaUSol = solution.deltaUSol;
  hpipm_status status;
  if (!settings_.projectStateInputEqualityConstraints) {
    hpipmInterface_.resize(extractSizesFromProblem(dynamics_, lagrangian_, &stateInputEqConstraints_));
    status = hpipmInterface_.solve(delta_x0, dynamics_, lagrangian_, &stateInputEqConstraints_, deltaXSol, deltaUSol,
                                   settings_.printSolverStatus);
  } else {  // without constraints, or when using projection, we have an unconstrained QP.
    hpipmInterface_.resize(extractSizesFromProblem(dynamics_, lagrangian_, nullptr));
    status = hpipmInterface_.solve(delta_x0, dynamics_, lagrangian_, nullptr, deltaXSol, deltaUSol, settings_.printSolverStatus);
  }

  if (status != hpipm_status::SUCCESS) {
    throw std::runtime_error("[IpmSolver] Failed to solve QP");
  }

  // to determine if the solution is a descent direction for the cost: compute gradient(cost)' * [dx; du]
  solution.armijoDescentMetric = armijoDescentMetric(lagrangian_, deltaXSol, deltaUSol);

  // Extract value function
  auto& deltaLmdSol = solution.deltaLmdSol;
  if (settings_.createValueFunction) {
    valueFunction_ = hpipmInterface_.getRiccatiCostToGo(dynamics_[0], lagrangian_[0]);
    // Extract costate directions
    if (settings_.computeLagrangeMultipliers) {
      deltaLmdSol.resize(deltaXSol.size());
      for (int i = 0; i < deltaXSol.size(); ++i) {
        deltaLmdSol[i] = valueFunction_[i].dfdx;
        deltaLmdSol[i].noalias() += valueFunction_[i].dfdxx * deltaXSol[i];
      }
    }
  }

  // Problem horizon
  const int N = static_cast<int>(deltaXSol.size()) - 1;

  auto& deltaNuSol = solution.deltaNuSol;
  auto& deltaSlackStateIneq = solution.deltaSlackStateIneq;
  auto& deltaSlackStateInputIneq = solution.deltaSlackStateInputIneq;
  auto& deltaDualStateIneq = solution.deltaDualStateIneq;
  auto& deltaDualStateInputIneq = solution.deltaDualStateInputIneq;
  deltaNuSol.resize(N);
  deltaSlackStateIneq.resize(N + 1);
  deltaSlackStateInputIneq.resize(N + 1);
  deltaDualStateIneq.resize(N + 1);
  deltaDualStateInputIneq.resize(N + 1);

  scalar_array_t primalStepSizes(settings_.nThreads, 1.0);
  scalar_array_t dualStepSizes(settings_.nThreads, 1.0);

  std::atomic_int timeIndex{0};
  auto parallelTask = [&](int workerId) {
    // Get worker specific resources
    vector_t tmp;  // 1 temporary for re-use for projection.

    int i = timeIndex++;
    while (i < N) {
      deltaSlackStateIneq[i] = ipm::retrieveSlackDirection(stateIneqConstraints_[i], deltaXSol[i], barrierParam, slackStateIneq[i]);
      deltaDualStateIneq[i] = ipm::retrieveDualDirection(barrierParam, slackStateIneq[i], dualStateIneq[i], deltaSlackStateIneq[i]);
      deltaSlackStateInputIneq[i] =
          ipm::retrieveSlackDirection(stateInputIneqConstraints_[i], deltaXSol[i], deltaUSol[i], barrierParam, slackStateInputIneq[i]);
      deltaDualStateInputIneq[i] =
          ipm::retrieveDualDirection(barrierParam, slackStateInputIneq[i], dualStateInputIneq[i], deltaSlackStateInputIneq[i]);
      primalStepSizes[workerId] = std::min(
          {primalStepSizes[workerId],
           ipm::fractionToBoundaryStepSize(slackStateIneq[i], deltaSlackStateIneq[i], settings_.fractionToBoundaryMargin),
           ipm::fractionToBoundaryStepSize(slackStateInputIneq[i], deltaSlackStateInputIneq[i], settings_.fractionToBoundaryMargin)});
      dualStepSizes[workerId] = std::min(
          {dualStepSizes[workerId],
           ipm::fractionToBoundaryStepSize(dualStateIneq[i], deltaDualStateIneq[i], settings_.fractionToBoundaryMargin),
           ipm::fractionToBoundaryStepSize(dualStateInputIneq[i], deltaDualStateInputIneq[i], settings_.fractionToBoundaryMargin)});
      if (constraintsProjection_[i].f.size() > 0) {
        if (settings_.computeLagrangeMultipliers) {
          deltaNuSol[i] = projectionMultiplierCoefficients_[i].f;
          deltaNuSol[i].noalias() += projectionMultiplierCoefficients_[i].dfdx * deltaXSol[i];
          deltaNuSol[i].noalias() += projectionMultiplierCoefficients_[i].dfdu * deltaUSol[i];
          deltaNuSol[i].noalias() += projectionMultiplierCoefficients_[i].dfdcostate * deltaLmdSol[i + 1];
        }
        // Re-map the projected input back to the original space.
        tmp.noalias() = constraintsProjection_[i].dfdu * deltaUSol[i];
        deltaUSol[i] = tmp + constraintsProjection_[i].f;
        deltaUSol[i].noalias() += constraintsProjection_[i].dfdx * deltaXSol[i];
      }

      i = timeIndex++;
    }

    if (i == N) {  // Only one worker will execute this
      deltaSlackStateIneq[i] = ipm::retrieveSlackDirection(stateIneqConstraints_[i], deltaXSol[i], barrierParam, slackStateIneq[i]);
      deltaDualStateIneq[i] = ipm::retrieveDualDirection(barrierParam, slackStateIneq[i], dualStateIneq[i], deltaSlackStateIneq[i]);
      primalStepSizes[workerId] =
          std::min(primalStepSizes[workerId],
                   ipm::fractionToBoundaryStepSize(slackStateIneq[i], deltaSlackStateIneq[i], settings_.fractionToBoundaryMargin));
      dualStepSizes[workerId] = std::min(dualStepSizes[workerId], ipm::fractionToBoundaryStepSize(dualStateIneq[i], deltaDualStateIneq[i],
                                                                                                  settings_.fractionToBoundaryMargin));
    }
  };
  runParallel(std::move(parallelTask));

  solution.maxPrimalStepSize = *std::min_element(primalStepSizes.begin(), primalStepSizes.end());
  solution.maxDualStepSize = *std::min_element(dualStepSizes.begin(), dualStepSizes.end());

  return solution;
}

void IpmSolver::extractValueFunction(const std::vector<AnnotatedTime>& time, const vector_array_t& x, const vector_array_t& lmd,
                                     const vector_array_t& deltaXSol) {
  if (settings_.createValueFunction) {
    // Correct for linearization state. Naive value function of hpipm is already extracted and stored in valueFunction_ in getOCPSolution().
    for (int i = 0; i < time.size(); ++i) {
      valueFunction_[i].dfdx.noalias() -= valueFunction_[i].dfdxx * x[i];
      if (settings_.computeLagrangeMultipliers) {
        valueFunction_[i].dfdx.noalias() += lmd[i];
      }
    }
  }
}

PrimalSolution IpmSolver::toPrimalSolution(const std::vector<AnnotatedTime>& time, vector_array_t&& x, vector_array_t&& u) {
  if (settings_.useFeedbackPolicy) {
    ModeSchedule modeSchedule = this->getReferenceManager().getModeSchedule();
    matrix_array_t KMatrices = hpipmInterface_.getRiccatiFeedback(dynamics_[0], lagrangian_[0]);
    if (settings_.projectStateInputEqualityConstraints) {
      multiple_shooting::remapProjectedGain(constraintsProjection_, KMatrices);
    }
    return multiple_shooting::toPrimalSolution(time, std::move(modeSchedule), std::move(x), std::move(u), std::move(KMatrices));

  } else {
    ModeSchedule modeSchedule = this->getReferenceManager().getModeSchedule();
    return multiple_shooting::toPrimalSolution(time, std::move(modeSchedule), std::move(x), std::move(u));
  }
}

PerformanceIndex IpmSolver::setupQuadraticSubproblem(const std::vector<AnnotatedTime>& time, const vector_t& initState,
                                                     const vector_array_t& x, const vector_array_t& u, const vector_array_t& lmd,
                                                     const vector_array_t& nu, scalar_t barrierParam, vector_array_t& slackStateIneq,
                                                     vector_array_t& slackStateInputIneq, vector_array_t& dualStateIneq,
                                                     vector_array_t& dualStateInputIneq, std::vector<Metrics>& metrics) {
  // Problem horizon
  const int N = static_cast<int>(time.size()) - 1;

  std::vector<PerformanceIndex> performance(settings_.nThreads, PerformanceIndex());
  lagrangian_.resize(N + 1);
  dynamics_.resize(N);
  stateInputEqConstraints_.resize(N + 1);
  stateIneqConstraints_.resize(N + 1);
  stateInputIneqConstraints_.resize(N + 1);
  constraintsProjection_.resize(N);
  projectionMultiplierCoefficients_.resize(N);
  metrics.resize(N + 1);

  std::atomic_int timeIndex{0};
  auto parallelTask = [&](int workerId) {
    // Get worker specific resources
    OptimalControlProblem& ocpDefinition = ocpDefinitions_[workerId];

    int i = timeIndex++;
    while (i < N) {
      if (time[i].event == AnnotatedTime::Event::PreEvent) {
        // Event node
        auto result = multiple_shooting::setupEventNode(ocpDefinition, time[i].time, x[i], x[i + 1]);
<<<<<<< HEAD
        if (slackStateIneq[i].size() != result.ineqConstraints.f.size()) {
=======
        metrics[i] = multiple_shooting::computeMetrics(result);
        if (initializeSlackAndDualVariables) {
>>>>>>> da5f8b39
          slackStateIneq[i] =
              ipm::initializeSlackVariable(result.ineqConstraints.f, settings_.initialSlackLowerBound, settings_.initialSlackMarginRate);
          dualStateIneq[i] = ipm::initializeDualVariable(slackStateIneq[i], barrierParam, settings_.initialDualLowerBound,
                                                         settings_.initialDualMarginRate);
        }
        performance[workerId] += ipm::computePerformanceIndex(result, barrierParam, slackStateIneq[i]);
        dynamics_[i] = std::move(result.dynamics);
        stateInputEqConstraints_[i].resize(0, x[i].size());
        stateIneqConstraints_[i] = std::move(result.ineqConstraints);
        stateInputIneqConstraints_[i].resize(0, x[i].size());
        constraintsProjection_[i].resize(0, x[i].size());
        projectionMultiplierCoefficients_[i] = multiple_shooting::ProjectionMultiplierCoefficients();
        if (settings_.computeLagrangeMultipliers) {
          lagrangian_[i] = multiple_shooting::evaluateLagrangianEventNode(lmd[i], lmd[i + 1], std::move(result.cost), dynamics_[i]);
        } else {
          lagrangian_[i] = std::move(result.cost);
        }

        ipm::condenseIneqConstraints(barrierParam, slackStateIneq[i], dualStateIneq[i], stateIneqConstraints_[i], lagrangian_[i]);
        performance[workerId].dualFeasibilitiesSSE += multiple_shooting::evaluateDualFeasibilities(lagrangian_[i]);
        performance[workerId].dualFeasibilitiesSSE +=
            ipm::evaluateComplementarySlackness(barrierParam, slackStateIneq[i], dualStateIneq[i]);
      } else {
        // Normal, intermediate node
        const scalar_t ti = getIntervalStart(time[i]);
        const scalar_t dt = getIntervalDuration(time[i], time[i + 1]);
        auto result = multiple_shooting::setupIntermediateNode(ocpDefinition, sensitivityDiscretizer_, ti, dt, x[i], x[i + 1], u[i]);
        metrics[i] = multiple_shooting::computeMetrics(result);
        // Disable the state-only inequality constraints at the initial node
        if (i == 0) {
          result.stateIneqConstraints.setZero(0, x[i].size());
          std::fill(result.constraintsSize.stateIneq.begin(), result.constraintsSize.stateIneq.end(), 0);
        }
        if (slackStateIneq[i].size() != result.stateIneqConstraints.f.size()) {
          slackStateIneq[i] = ipm::initializeSlackVariable(result.stateIneqConstraints.f, settings_.initialSlackLowerBound,
                                                           settings_.initialSlackMarginRate);
          dualStateIneq[i] = ipm::initializeDualVariable(slackStateIneq[i], barrierParam, settings_.initialDualLowerBound,
                                                         settings_.initialDualMarginRate);
        }
        if (slackStateInputIneq[i].size() != result.stateInputIneqConstraints.f.size()) {
          slackStateInputIneq[i] = ipm::initializeSlackVariable(result.stateInputIneqConstraints.f, settings_.initialSlackLowerBound,
                                                                settings_.initialSlackMarginRate);
          dualStateInputIneq[i] = ipm::initializeDualVariable(slackStateInputIneq[i], barrierParam, settings_.initialDualLowerBound,
                                                              settings_.initialDualMarginRate);
        }
        performance[workerId] += ipm::computePerformanceIndex(result, dt, barrierParam, slackStateIneq[i], slackStateInputIneq[i]);
        if (settings_.projectStateInputEqualityConstraints) {
          multiple_shooting::projectTranscription(result, settings_.computeLagrangeMultipliers);
        }
        dynamics_[i] = std::move(result.dynamics);
        stateInputEqConstraints_[i] = std::move(result.stateInputEqConstraints);
        stateIneqConstraints_[i] = std::move(result.stateIneqConstraints);
        stateInputIneqConstraints_[i] = std::move(result.stateInputIneqConstraints);
        constraintsProjection_[i] = std::move(result.constraintsProjection);
        projectionMultiplierCoefficients_[i] = std::move(result.projectionMultiplierCoefficients);
        if (settings_.computeLagrangeMultipliers) {
          lagrangian_[i] = multiple_shooting::evaluateLagrangianIntermediateNode(lmd[i], lmd[i + 1], nu[i], std::move(result.cost),
                                                                                 dynamics_[i], stateInputEqConstraints_[i]);
        } else {
          lagrangian_[i] = std::move(result.cost);
        }

        ipm::condenseIneqConstraints(barrierParam, slackStateIneq[i], dualStateIneq[i], stateIneqConstraints_[i], lagrangian_[i]);
        ipm::condenseIneqConstraints(barrierParam, slackStateInputIneq[i], dualStateInputIneq[i], stateInputIneqConstraints_[i],
                                     lagrangian_[i]);
        performance[workerId].dualFeasibilitiesSSE += multiple_shooting::evaluateDualFeasibilities(lagrangian_[i]);
        performance[workerId].dualFeasibilitiesSSE +=
            ipm::evaluateComplementarySlackness(barrierParam, slackStateIneq[i], dualStateIneq[i]);
        performance[workerId].dualFeasibilitiesSSE +=
            ipm::evaluateComplementarySlackness(barrierParam, slackStateInputIneq[i], dualStateInputIneq[i]);
      }

      i = timeIndex++;
    }

    if (i == N) {  // Only one worker will execute this
      const scalar_t tN = getIntervalStart(time[N]);
      auto result = multiple_shooting::setupTerminalNode(ocpDefinition, tN, x[N]);
<<<<<<< HEAD
      if (slackStateIneq[i].size() != result.ineqConstraints.f.size()) {
=======
      metrics[i] = multiple_shooting::computeMetrics(result);
      if (initializeSlackAndDualVariables) {
>>>>>>> da5f8b39
        slackStateIneq[N] =
            ipm::initializeSlackVariable(result.ineqConstraints.f, settings_.initialSlackLowerBound, settings_.initialSlackMarginRate);
        dualStateIneq[N] =
            ipm::initializeDualVariable(slackStateIneq[N], barrierParam, settings_.initialDualLowerBound, settings_.initialDualMarginRate);
      }
      performance[workerId] += ipm::computePerformanceIndex(result, barrierParam, slackStateIneq[N]);
      stateInputEqConstraints_[i].resize(0, x[i].size());
      stateIneqConstraints_[i] = std::move(result.ineqConstraints);
      if (settings_.computeLagrangeMultipliers) {
        lagrangian_[i] = multiple_shooting::evaluateLagrangianTerminalNode(lmd[i], std::move(result.cost));
      } else {
        lagrangian_[i] = std::move(result.cost);
      }
      ipm::condenseIneqConstraints(barrierParam, slackStateIneq[N], dualStateIneq[N], stateIneqConstraints_[N], lagrangian_[N]);
      performance[workerId].dualFeasibilitiesSSE += multiple_shooting::evaluateDualFeasibilities(lagrangian_[N]);
      performance[workerId].dualFeasibilitiesSSE += ipm::evaluateComplementarySlackness(barrierParam, slackStateIneq[N], dualStateIneq[N]);
    }
  };
  runParallel(std::move(parallelTask));

  // Account for initial state in performance
  const vector_t initDynamicsViolation = initState - x.front();
  metrics.front().dynamicsViolation += initDynamicsViolation;
  performance.front().dynamicsViolationSSE += initDynamicsViolation.squaredNorm();

  // Sum performance of the threads
  PerformanceIndex totalPerformance = std::accumulate(std::next(performance.begin()), performance.end(), performance.front());
  totalPerformance.merit = totalPerformance.cost + totalPerformance.equalityLagrangian + totalPerformance.inequalityLagrangian;

  return totalPerformance;
}

PerformanceIndex IpmSolver::computePerformance(const std::vector<AnnotatedTime>& time, const vector_t& initState, const vector_array_t& x,
                                               const vector_array_t& u, scalar_t barrierParam, const vector_array_t& slackStateIneq,
                                               const vector_array_t& slackStateInputIneq, std::vector<Metrics>& metrics) {
  // Problem horizon
  const int N = static_cast<int>(time.size()) - 1;
  metrics.resize(N + 1);

  std::vector<PerformanceIndex> performance(settings_.nThreads, PerformanceIndex());
  std::atomic_int timeIndex{0};
  auto parallelTask = [&](int workerId) {
    // Get worker specific resources
    OptimalControlProblem& ocpDefinition = ocpDefinitions_[workerId];

    int i = timeIndex++;
    while (i < N) {
      if (time[i].event == AnnotatedTime::Event::PreEvent) {
        // Event node
        metrics[i] = multiple_shooting::computeEventMetrics(ocpDefinition, time[i].time, x[i], x[i + 1]);
        performance[workerId] += ipm::toPerformanceIndex(metrics[i], barrierParam, slackStateIneq[i]);
      } else {
        // Normal, intermediate node
        const scalar_t ti = getIntervalStart(time[i]);
        const scalar_t dt = getIntervalDuration(time[i], time[i + 1]);
        const bool enableStateInequalityConstraints = (i > 0);
        metrics[i] = multiple_shooting::computeIntermediateMetrics(ocpDefinition, discretizer_, ti, dt, x[i], x[i + 1], u[i]);
        performance[workerId] += ipm::toPerformanceIndex(metrics[i], dt, barrierParam, slackStateIneq[i], slackStateInputIneq[i],
                                                         enableStateInequalityConstraints);
      }

      i = timeIndex++;
    }

    if (i == N) {  // Only one worker will execute this
      const scalar_t tN = getIntervalStart(time[N]);
      metrics[N] = multiple_shooting::computeTerminalMetrics(ocpDefinition, tN, x[N]);
      performance[workerId] += ipm::toPerformanceIndex(metrics[N], barrierParam, slackStateIneq[N]);
    }
  };
  runParallel(std::move(parallelTask));

  // Account for initial state in performance
  const vector_t initDynamicsViolation = initState - x.front();
  metrics.front().dynamicsViolation += initDynamicsViolation;
  performance.front().dynamicsViolationSSE += initDynamicsViolation.squaredNorm();

  // Sum performance of the threads
  PerformanceIndex totalPerformance = std::accumulate(std::next(performance.begin()), performance.end(), performance.front());
  totalPerformance.merit = totalPerformance.cost + totalPerformance.equalityLagrangian + totalPerformance.inequalityLagrangian;
  return totalPerformance;
}

ipm::StepInfo IpmSolver::takeStep(const PerformanceIndex& baseline, const std::vector<AnnotatedTime>& timeDiscretization,
                                  const vector_t& initState, const OcpSubproblemSolution& subproblemSolution, vector_array_t& x,
                                  vector_array_t& u, scalar_t barrierParam, vector_array_t& slackStateIneq,
                                  vector_array_t& slackStateInputIneq, std::vector<Metrics>& metrics) {
  using StepType = FilterLinesearch::StepType;

  /*
   * Filter linesearch based on:
   * "On the implementation of an interior-point filter line-search algorithm for large-scale nonlinear programming"
   * https://link.springer.com/article/10.1007/s10107-004-0559-y
   */
  if (settings_.printLinesearch) {
    std::cerr << std::setprecision(9) << std::fixed;
    std::cerr << "\n=== Linesearch ===\n";
    std::cerr << "Baseline:\n" << baseline << "\n";
  }

  // Baseline costs
  const scalar_t baselineConstraintViolation = FilterLinesearch::totalConstraintViolation(baseline);

  // Update norm
  const auto& dx = subproblemSolution.deltaXSol;
  const auto& du = subproblemSolution.deltaUSol;
  const auto& deltaSlackStateIneq = subproblemSolution.deltaSlackStateIneq;
  const auto& deltaSlackStateInputIneq = subproblemSolution.deltaSlackStateInputIneq;
  const auto deltaUnorm = multiple_shooting::trajectoryNorm(du);
  const auto deltaXnorm = multiple_shooting::trajectoryNorm(dx);

  scalar_t alpha = subproblemSolution.maxPrimalStepSize;
  vector_array_t xNew(x.size());
  vector_array_t uNew(u.size());
  vector_array_t slackStateIneqNew(slackStateIneq.size());
  vector_array_t slackStateInputIneqNew(slackStateInputIneq.size());
  std::vector<Metrics> metricsNew(metrics.size());
  do {
    // Compute step
    multiple_shooting::incrementTrajectory(u, du, alpha, uNew);
    multiple_shooting::incrementTrajectory(x, dx, alpha, xNew);
    multiple_shooting::incrementTrajectory(slackStateIneq, deltaSlackStateIneq, alpha, slackStateIneqNew);
    multiple_shooting::incrementTrajectory(slackStateInputIneq, deltaSlackStateInputIneq, alpha, slackStateInputIneqNew);

    // Compute cost and constraints
    const PerformanceIndex performanceNew =
        computePerformance(timeDiscretization, initState, xNew, uNew, barrierParam, slackStateIneqNew, slackStateInputIneqNew, metricsNew);

    // Step acceptance and record step type
    bool stepAccepted;
    StepType stepType;
    std::tie(stepAccepted, stepType) =
        filterLinesearch_.acceptStep(baseline, performanceNew, alpha * subproblemSolution.armijoDescentMetric);

    if (settings_.printLinesearch) {
      std::cerr << "Step size: " << alpha << ", Step Type: " << toString(stepType)
                << (stepAccepted ? std::string{" (Accepted)"} : std::string{" (Rejected)"}) << "\n";
      std::cerr << "|dx| = " << alpha * deltaXnorm << "\t|du| = " << alpha * deltaUnorm << "\n";
      std::cerr << performanceNew << "\n";
    }

    if (stepAccepted) {  // Return if step accepted
      x = std::move(xNew);
      u = std::move(uNew);
      slackStateIneq = std::move(slackStateIneqNew);
      slackStateInputIneq = std::move(slackStateInputIneqNew);
      metrics = std::move(metricsNew);

      // Prepare step info
      ipm::StepInfo stepInfo;
      stepInfo.stepSize = alpha;
      stepInfo.stepType = stepType;
      stepInfo.dx_norm = alpha * deltaXnorm;
      stepInfo.du_norm = alpha * deltaUnorm;
      stepInfo.performanceAfterStep = performanceNew;
      stepInfo.totalConstraintViolationAfterStep = FilterLinesearch::totalConstraintViolation(performanceNew);
      return stepInfo;

    } else {  // Try smaller step
      alpha *= settings_.alpha_decay;

      // Detect too small step size during back-tracking to escape early. Prevents going all the way to alpha_min
      if (alpha * deltaXnorm < settings_.deltaTol && alpha * deltaUnorm < settings_.deltaTol) {
        if (settings_.printLinesearch) {
          std::cerr << "Exiting linesearch early due to too small primal steps |dx|: " << alpha * deltaXnorm
                    << ", and or |du|: " << alpha * deltaUnorm << " are below deltaTol: " << settings_.deltaTol << "\n";
        }
        break;
      }
    }
  } while (alpha >= settings_.alpha_min);

  // Alpha_min reached -> Don't take a step
  ipm::StepInfo stepInfo;
  stepInfo.stepSize = 0.0;
  stepInfo.stepType = StepType::ZERO;
  stepInfo.dx_norm = 0.0;
  stepInfo.du_norm = 0.0;
  stepInfo.performanceAfterStep = baseline;
  stepInfo.totalConstraintViolationAfterStep = FilterLinesearch::totalConstraintViolation(baseline);

  if (settings_.printLinesearch) {
    std::cerr << "[Linesearch terminated] Step size: " << stepInfo.stepSize << ", Step Type: " << toString(stepInfo.stepType) << "\n";
  }

  return stepInfo;
}

scalar_t IpmSolver::updateBarrierParameter(scalar_t currentBarrierParameter, const PerformanceIndex& baseline,
                                           const ipm::StepInfo& stepInfo) const {
  if (currentBarrierParameter <= settings_.targetBarrierParameter) {
    return currentBarrierParameter;
  } else if (std::abs(stepInfo.performanceAfterStep.merit - baseline.merit) < settings_.barrierReductionCostTol &&
             FilterLinesearch::totalConstraintViolation(stepInfo.performanceAfterStep) < settings_.barrierReductionConstraintTol) {
    return std::min((currentBarrierParameter * settings_.barrierLinearDecreaseFactor),
                    std::pow(currentBarrierParameter, settings_.barrierSuperlinearDecreasePower));
  } else {
    return currentBarrierParameter;
  }
}

ipm::Convergence IpmSolver::checkConvergence(int iteration, scalar_t barrierParam, const PerformanceIndex& baseline,
                                             const ipm::StepInfo& stepInfo) const {
  using Convergence = ipm::Convergence;
  if ((iteration + 1) >= settings_.ipmIteration) {
    // Converged because the next iteration would exceed the specified number of iterations
    return Convergence::ITERATIONS;
  } else if (stepInfo.stepSize < settings_.alpha_min) {
    // Converged because step size is below the specified minimum
    return Convergence::STEPSIZE;
  } else if (std::abs(stepInfo.performanceAfterStep.merit - baseline.merit) < settings_.costTol &&
             FilterLinesearch::totalConstraintViolation(stepInfo.performanceAfterStep) < settings_.g_min) {
    // Converged because the change in merit is below the specified tolerance while the constraint violation is below the minimum
    return Convergence::METRICS;
  } else if (stepInfo.dx_norm < settings_.deltaTol && stepInfo.du_norm < settings_.deltaTol &&
             barrierParam <= settings_.targetBarrierParameter) {
    // Converged because the change in primal variables is below the specified tolerance
    return Convergence::PRIMAL;
  } else {
    // None of the above convergence criteria were met -> not converged.
    return Convergence::FALSE;
  }
}

}  // namespace ocs2<|MERGE_RESOLUTION|>--- conflicted
+++ resolved
@@ -526,12 +526,8 @@
       if (time[i].event == AnnotatedTime::Event::PreEvent) {
         // Event node
         auto result = multiple_shooting::setupEventNode(ocpDefinition, time[i].time, x[i], x[i + 1]);
-<<<<<<< HEAD
+        metrics[i] = multiple_shooting::computeMetrics(result);
         if (slackStateIneq[i].size() != result.ineqConstraints.f.size()) {
-=======
-        metrics[i] = multiple_shooting::computeMetrics(result);
-        if (initializeSlackAndDualVariables) {
->>>>>>> da5f8b39
           slackStateIneq[i] =
               ipm::initializeSlackVariable(result.ineqConstraints.f, settings_.initialSlackLowerBound, settings_.initialSlackMarginRate);
           dualStateIneq[i] = ipm::initializeDualVariable(slackStateIneq[i], barrierParam, settings_.initialDualLowerBound,
@@ -610,12 +606,8 @@
     if (i == N) {  // Only one worker will execute this
       const scalar_t tN = getIntervalStart(time[N]);
       auto result = multiple_shooting::setupTerminalNode(ocpDefinition, tN, x[N]);
-<<<<<<< HEAD
-      if (slackStateIneq[i].size() != result.ineqConstraints.f.size()) {
-=======
-      metrics[i] = multiple_shooting::computeMetrics(result);
-      if (initializeSlackAndDualVariables) {
->>>>>>> da5f8b39
+      metrics[N] = multiple_shooting::computeMetrics(result);
+      if (slackStateIneq[N].size() != result.ineqConstraints.f.size()) {
         slackStateIneq[N] =
             ipm::initializeSlackVariable(result.ineqConstraints.f, settings_.initialSlackLowerBound, settings_.initialSlackMarginRate);
         dualStateIneq[N] =
