--- conflicted
+++ resolved
@@ -113,23 +113,15 @@
   /*
    * Initialization
    */
-<<<<<<< HEAD
   operatingPointPtr_.reset(new OperatingPoints(initialState_, vector_t::Zero(INPUT_DIM)));
-=======
   cartPoleInitializerPtr_.reset(new DefaultInitializer(INPUT_DIM));
->>>>>>> 0f348b42
 }
 
 /******************************************************************************************************/
 /******************************************************************************************************/
 /******************************************************************************************************/
 std::unique_ptr<MPC_DDP> CartPoleInterface::getMpc() {
-<<<<<<< HEAD
-  return std::unique_ptr<MPC_DDP>(new MPC_DDP(mpcSettings_, ddpSettings_, *rolloutPtr_, *problemPtr_, *operatingPointPtr_));
-=======
-  return std::unique_ptr<MPC_DDP>(new MPC_DDP(ddpCartPoleRolloutPtr_.get(), cartPoleSystemDynamicsPtr_.get(), cartPoleConstraintPtr_.get(),
-                                              cartPoleCostPtr_.get(), cartPoleInitializerPtr_.get(), ddpSettings_, mpcSettings_));
->>>>>>> 0f348b42
+  return std::unique_ptr<MPC_DDP>(new MPC_DDP(mpcSettings_, ddpSettings_, *rolloutPtr_, *problemPtr_, *cartPoleInitializerPtr_));
 }
 
 }  // namespace cartpole
