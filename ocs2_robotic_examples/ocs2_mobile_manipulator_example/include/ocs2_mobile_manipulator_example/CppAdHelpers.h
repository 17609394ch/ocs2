--- conflicted
+++ resolved
@@ -57,7 +57,6 @@
   return Eigen::Quaternion<scalar_t>(R);
 }
 
-<<<<<<< HEAD
 template <typename SCALAR>
 inline Eigen::Matrix<SCALAR, 3, 3> skewSymmetricMatrix(Eigen::Matrix<SCALAR, 3, 1> v) {
   Eigen::Matrix<SCALAR, 3, 3> skewSymmetricMatrix;
@@ -69,7 +68,4 @@
   return skewSymmetricMatrix;
 }
 
-}  // namespace mobile_manipulator
-=======
-}  // namespace ocs2
->>>>>>> ef8d83f7
+}  // namespace ocs2