--- conflicted
+++ resolved
@@ -58,15 +58,11 @@
    */
   MRT_ROS_Dummy_Ballbot(mrt_t& mrt, scalar_t mrtDesiredFrequency, scalar_t mpcDesiredFrequency,
                         const controlled_system_base_t* systemPtr = nullptr, Rollout_Settings rolloutSettings = Rollout_Settings())
-<<<<<<< HEAD
-      : BASE(mrtPtr, mrtDesiredFrequency, mpcDesiredFrequency) {
+      : BASE(mrt, mrtDesiredFrequency, mpcDesiredFrequency) {
     if (systemPtr) {
-      mrtPtr->initRollout(*systemPtr, rolloutSettings);
+      mrt.initRollout(*systemPtr, rolloutSettings);
     }
   }
-=======
-      : BASE(mrt, mrtDesiredFrequency, mpcDesiredFrequency, systemPtr, rolloutSettings) {}
->>>>>>> 60b92142
 
   /**
    * Destructor.
