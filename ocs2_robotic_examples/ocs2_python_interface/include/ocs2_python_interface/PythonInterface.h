--- conflicted
+++ resolved
@@ -174,15 +174,8 @@
   std::unique_ptr<MPC_BASE> mpcPtr_;
   std::unique_ptr<MPC_MRT_Interface> mpcMrtInterface_;
 
-<<<<<<< HEAD
-  CostDesiredTrajectories targetTrajectories_;
+  TargetTrajectories targetTrajectories_;
   OptimalControlProblem problem_;
-=======
-  std::unique_ptr<SystemDynamicsBase> dynamics_;
-  std::unique_ptr<ConstraintBase> constraints_;
-  std::unique_ptr<CostFunctionBase> cost_;
-  TargetTrajectories targetTrajectories_;
->>>>>>> 4d1dc884
 };
 
 }  // namespace ocs2