Panels:
  - Class: rviz/Displays
    Help Height: 138
    Name: Displays
    Property Tree Widget:
      Expanded:
        - /TF1/Frames1
      Splitter Ratio: 0.5
    Tree Height: 604
  - Class: rviz/Selection
    Name: Selection
  - Class: rviz/Tool Properties
    Expanded:
      - /2D Pose Estimate1
      - /2D Nav Goal1
      - /Publish Point1
    Name: Tool Properties
    Splitter Ratio: 0.5886790156364441
  - Class: rviz/Views
    Expanded:
      - /Current View1
    Name: Views
    Splitter Ratio: 0.5
  - Class: rviz/Time
    Experimental: false
    Name: Time
    SyncMode: 0
    SyncSource: ""
  - Class: rviz/Displays
    Help Height: 138
    Name: Displays
    Property Tree Widget:
      Expanded: ~
      Splitter Ratio: 0.8294117450714111
    Tree Height: 270
Preferences:
  PromptSaveOnExit: true
Toolbars:
  toolButtonStyle: 2
Visualization Manager:
  Class: ""
  Displays:
    - Alpha: 0.5
      Cell Size: 1
      Class: rviz/Grid
      Color: 160; 160; 164
      Enabled: true
      Line Style:
        Line Width: 0.029999999329447746
        Value: Lines
      Name: Grid
      Normal Cell Count: 0
      Offset:
        X: 0
        Y: 0
        Z: 0
      Plane: XY
      Plane Cell Count: 10
      Reference Frame: odom
      Value: true
    - Alpha: 0.4000000059604645
      Class: rviz/RobotModel
      Collision Enabled: false
      Enabled: true
      Links:
        All Links Enabled: true
        Expand Joint Details: false
        Expand Link Details: false
        Expand Tree: false
        LF_FOOT:
          Alpha: 1
          Show Axes: false
          Show Trail: false
          Value: true
        LF_HAA:
          Alpha: 1
          Show Axes: false
          Show Trail: false
          Value: true
        LF_HFE:
          Alpha: 1
          Show Axes: false
          Show Trail: false
          Value: true
        LF_HIP:
          Alpha: 1
          Show Axes: false
          Show Trail: false
        LF_KFE:
          Alpha: 1
          Show Axes: false
          Show Trail: false
          Value: true
        LF_SHANK:
          Alpha: 1
          Show Axes: false
          Show Trail: false
        LF_THIGH:
          Alpha: 1
          Show Axes: false
          Show Trail: false
        LF_hip_fixed:
          Alpha: 1
          Show Axes: false
          Show Trail: false
          Value: true
        LF_shank_fixed:
          Alpha: 1
          Show Axes: false
          Show Trail: false
          Value: true
        LF_thigh_fixed:
          Alpha: 1
          Show Axes: false
          Show Trail: false
          Value: true
        LH_FOOT:
          Alpha: 1
          Show Axes: false
          Show Trail: false
          Value: true
        LH_HAA:
          Alpha: 1
          Show Axes: false
          Show Trail: false
          Value: true
        LH_HFE:
          Alpha: 1
          Show Axes: false
          Show Trail: false
          Value: true
        LH_HIP:
          Alpha: 1
          Show Axes: false
          Show Trail: false
        LH_KFE:
          Alpha: 1
          Show Axes: false
          Show Trail: false
          Value: true
        LH_SHANK:
          Alpha: 1
          Show Axes: false
          Show Trail: false
        LH_THIGH:
          Alpha: 1
          Show Axes: false
          Show Trail: false
        LH_hip_fixed:
          Alpha: 1
          Show Axes: false
          Show Trail: false
          Value: true
        LH_shank_fixed:
          Alpha: 1
          Show Axes: false
          Show Trail: false
          Value: true
        LH_thigh_fixed:
          Alpha: 1
          Show Axes: false
          Show Trail: false
          Value: true
        Link Tree Style: Links in Alphabetic Order
        RF_FOOT:
          Alpha: 1
          Show Axes: false
          Show Trail: false
          Value: true
        RF_HAA:
          Alpha: 1
          Show Axes: false
          Show Trail: false
          Value: true
        RF_HFE:
          Alpha: 1
          Show Axes: false
          Show Trail: false
          Value: true
        RF_HIP:
          Alpha: 1
          Show Axes: false
          Show Trail: false
        RF_KFE:
          Alpha: 1
          Show Axes: false
          Show Trail: false
          Value: true
        RF_SHANK:
          Alpha: 1
          Show Axes: false
          Show Trail: false
        RF_THIGH:
          Alpha: 1
          Show Axes: false
          Show Trail: false
        RF_hip_fixed:
          Alpha: 1
          Show Axes: false
          Show Trail: false
          Value: true
        RF_shank_fixed:
          Alpha: 1
          Show Axes: false
          Show Trail: false
          Value: true
        RF_thigh_fixed:
          Alpha: 1
          Show Axes: false
          Show Trail: false
          Value: true
        RH_FOOT:
          Alpha: 1
          Show Axes: false
          Show Trail: false
          Value: true
        RH_HAA:
          Alpha: 1
          Show Axes: false
          Show Trail: false
          Value: true
        RH_HFE:
          Alpha: 1
          Show Axes: false
          Show Trail: false
          Value: true
        RH_HIP:
          Alpha: 1
          Show Axes: false
          Show Trail: false
        RH_KFE:
          Alpha: 1
          Show Axes: false
          Show Trail: false
          Value: true
        RH_SHANK:
          Alpha: 1
          Show Axes: false
          Show Trail: false
        RH_THIGH:
          Alpha: 1
          Show Axes: false
          Show Trail: false
        RH_hip_fixed:
          Alpha: 1
          Show Axes: false
          Show Trail: false
          Value: true
        RH_shank_fixed:
          Alpha: 1
          Show Axes: false
          Show Trail: false
          Value: true
        RH_thigh_fixed:
          Alpha: 1
          Show Axes: false
          Show Trail: false
          Value: true
        base:
          Alpha: 1
          Show Axes: false
          Show Trail: false
          Value: true
        base_inertia:
          Alpha: 1
          Show Axes: false
          Show Trail: false
        battery:
          Alpha: 1
          Show Axes: false
          Show Trail: false
          Value: true
        bottom_shell:
          Alpha: 1
          Show Axes: false
          Show Trail: false
          Value: true
        depth_camera_front_camera:
          Alpha: 1
          Show Axes: false
          Show Trail: false
          Value: true
        depth_camera_front_camera_parent:
          Alpha: 1
          Show Axes: false
          Show Trail: false
        depth_camera_front_color_frame:
          Alpha: 1
          Show Axes: false
          Show Trail: false
        depth_camera_front_color_optical_frame:
          Alpha: 1
          Show Axes: false
          Show Trail: false
        depth_camera_front_depth_optical_frame:
          Alpha: 1
          Show Axes: false
          Show Trail: false
        depth_camera_left_camera:
          Alpha: 1
          Show Axes: false
          Show Trail: false
          Value: true
        depth_camera_left_camera_parent:
          Alpha: 1
          Show Axes: false
          Show Trail: false
        depth_camera_left_color_frame:
          Alpha: 1
          Show Axes: false
          Show Trail: false
        depth_camera_left_color_optical_frame:
          Alpha: 1
          Show Axes: false
          Show Trail: false
        depth_camera_left_depth_optical_frame:
          Alpha: 1
          Show Axes: false
          Show Trail: false
        depth_camera_rear_camera:
          Alpha: 1
          Show Axes: false
          Show Trail: false
          Value: true
        depth_camera_rear_camera_parent:
          Alpha: 1
          Show Axes: false
          Show Trail: false
        depth_camera_rear_color_frame:
          Alpha: 1
          Show Axes: false
          Show Trail: false
        depth_camera_rear_color_optical_frame:
          Alpha: 1
          Show Axes: false
          Show Trail: false
        depth_camera_rear_depth_optical_frame:
          Alpha: 1
          Show Axes: false
          Show Trail: false
        depth_camera_right_camera:
          Alpha: 1
          Show Axes: false
          Show Trail: false
          Value: true
        depth_camera_right_camera_parent:
          Alpha: 1
          Show Axes: false
          Show Trail: false
        depth_camera_right_color_frame:
          Alpha: 1
          Show Axes: false
          Show Trail: false
        depth_camera_right_color_optical_frame:
          Alpha: 1
          Show Axes: false
          Show Trail: false
        depth_camera_right_depth_optical_frame:
          Alpha: 1
          Show Axes: false
          Show Trail: false
        docking_hatch_cover:
          Alpha: 1
          Show Axes: false
          Show Trail: false
        face_front:
          Alpha: 1
          Show Axes: false
          Show Trail: false
          Value: true
        face_rear:
          Alpha: 1
          Show Axes: false
          Show Trail: false
          Value: true
        handle:
          Alpha: 1
          Show Axes: false
          Show Trail: false
          Value: true
        hatch:
          Alpha: 1
          Show Axes: false
          Show Trail: false
          Value: true
        imu_link:
          Alpha: 1
          Show Axes: false
          Show Trail: false
          Value: true
        lidar:
          Alpha: 1
          Show Axes: false
          Show Trail: false
          Value: true
        lidar_cage:
          Alpha: 1
          Show Axes: false
          Show Trail: false
          Value: true
        remote:
          Alpha: 1
          Show Axes: false
          Show Trail: false
          Value: true
        top_shell:
          Alpha: 1
          Show Axes: false
          Show Trail: false
          Value: true
        wide_angle_camera_front_camera:
          Alpha: 1
          Show Axes: false
          Show Trail: false
          Value: true
        wide_angle_camera_front_camera_parent:
          Alpha: 1
          Show Axes: false
          Show Trail: false
        wide_angle_camera_rear_camera:
          Alpha: 1
          Show Axes: false
          Show Trail: false
          Value: true
        wide_angle_camera_rear_camera_parent:
          Alpha: 1
          Show Axes: false
          Show Trail: false
      Name: RobotModel
      Robot Description: legged_robot_description
      TF Prefix: ""
      Update Interval: 0
      Value: true
      Visual Enabled: true
    - Class: rviz/TF
      Enabled: true
      Frame Timeout: 15
      Frames:
        All Enabled: false
        LF_FOOT:
          Value: false
        LF_HAA:
          Value: false
        LF_HFE:
          Value: false
        LF_HIP:
          Value: false
        LF_KFE:
          Value: false
        LF_SHANK:
          Value: false
        LF_THIGH:
          Value: false
        LF_hip_fixed:
          Value: false
        LF_shank_fixed:
          Value: false
        LF_thigh_fixed:
          Value: false
        LH_FOOT:
          Value: false
        LH_HAA:
          Value: false
        LH_HFE:
          Value: false
        LH_HIP:
          Value: false
        LH_KFE:
          Value: false
        LH_SHANK:
          Value: false
        LH_THIGH:
          Value: false
        LH_hip_fixed:
          Value: false
        LH_shank_fixed:
          Value: false
        LH_thigh_fixed:
          Value: false
        RF_FOOT:
          Value: false
        RF_HAA:
          Value: false
        RF_HFE:
          Value: false
        RF_HIP:
          Value: false
        RF_KFE:
          Value: false
        RF_SHANK:
          Value: false
        RF_THIGH:
          Value: false
        RF_hip_fixed:
          Value: false
        RF_shank_fixed:
          Value: false
        RF_thigh_fixed:
          Value: false
        RH_FOOT:
          Value: false
        RH_HAA:
          Value: false
        RH_HFE:
          Value: false
        RH_HIP:
          Value: false
        RH_KFE:
          Value: false
        RH_SHANK:
          Value: false
        RH_THIGH:
          Value: false
        RH_hip_fixed:
          Value: false
        RH_shank_fixed:
          Value: false
        RH_thigh_fixed:
          Value: false
        base:
          Value: false
        base_inertia:
          Value: false
        battery:
          Value: false
        bottom_shell:
          Value: true
        depth_camera_front_camera:
          Value: false
        depth_camera_front_camera_parent:
          Value: false
        depth_camera_front_color_frame:
          Value: true
        depth_camera_front_color_optical_frame:
          Value: true
        depth_camera_front_depth_optical_frame:
          Value: true
        depth_camera_left_camera:
          Value: false
        depth_camera_left_camera_parent:
          Value: false
        depth_camera_left_color_frame:
          Value: true
        depth_camera_left_color_optical_frame:
          Value: true
        depth_camera_left_depth_optical_frame:
          Value: true
        depth_camera_rear_camera:
          Value: false
        depth_camera_rear_camera_parent:
          Value: false
        depth_camera_rear_color_frame:
          Value: true
        depth_camera_rear_color_optical_frame:
          Value: true
        depth_camera_rear_depth_optical_frame:
          Value: true
        depth_camera_right_camera:
          Value: false
        depth_camera_right_camera_parent:
          Value: false
        depth_camera_right_color_frame:
          Value: true
        depth_camera_right_color_optical_frame:
          Value: true
        depth_camera_right_depth_optical_frame:
          Value: true
        docking_hatch_cover:
          Value: false
        face_front:
          Value: false
        face_rear:
          Value: false
        handle:
          Value: true
        hatch:
          Value: false
        imu_link:
          Value: false
        lidar:
          Value: false
        lidar_cage:
          Value: false
        odom:
          Value: false
        remote:
          Value: true
        top_shell:
          Value: true
        wide_angle_camera_front_camera:
          Value: false
        wide_angle_camera_front_camera_parent:
          Value: false
        wide_angle_camera_rear_camera:
          Value: false
        wide_angle_camera_rear_camera_parent:
          Value: false
      Marker Alpha: 1
      Marker Scale: 1
      Name: TF
      Show Arrows: true
      Show Axes: false
      Show Names: false
      Tree:
        odom:
          base:
            LF_HAA:
              LF_HIP:
                LF_hip_fixed:
                  LF_HFE:
                    LF_THIGH:
                      LF_thigh_fixed:
                        LF_KFE:
                          LF_SHANK:
                            LF_shank_fixed:
                              LF_FOOT:
                                {}
            LH_HAA:
              LH_HIP:
                LH_hip_fixed:
                  LH_HFE:
                    LH_THIGH:
                      LH_thigh_fixed:
                        LH_KFE:
                          LH_SHANK:
                            LH_shank_fixed:
                              LH_FOOT:
                                {}
            RF_HAA:
              RF_HIP:
                RF_hip_fixed:
                  RF_HFE:
                    RF_THIGH:
                      RF_thigh_fixed:
                        RF_KFE:
                          RF_SHANK:
                            RF_shank_fixed:
                              RF_FOOT:
                                {}
            RH_HAA:
              RH_HIP:
                RH_hip_fixed:
                  RH_HFE:
                    RH_THIGH:
                      RH_thigh_fixed:
                        RH_KFE:
                          RH_SHANK:
                            RH_shank_fixed:
                              RH_FOOT:
                                {}
            base_inertia:
              {}
            battery:
              {}
            bottom_shell:
              {}
            depth_camera_left_camera:
              depth_camera_left_camera_parent:
                depth_camera_left_color_frame:
                  depth_camera_left_color_optical_frame:
                    {}
                depth_camera_left_depth_optical_frame:
                  {}
            depth_camera_right_camera:
              depth_camera_right_camera_parent:
                depth_camera_right_color_frame:
                  depth_camera_right_color_optical_frame:
                    {}
                depth_camera_right_depth_optical_frame:
                  {}
            docking_hatch_cover:
              {}
            face_front:
              depth_camera_front_camera:
                depth_camera_front_camera_parent:
                  depth_camera_front_color_frame:
                    depth_camera_front_color_optical_frame:
                      {}
                  depth_camera_front_depth_optical_frame:
                    {}
              wide_angle_camera_front_camera:
                wide_angle_camera_front_camera_parent:
                  {}
            face_rear:
              depth_camera_rear_camera:
                depth_camera_rear_camera_parent:
                  depth_camera_rear_color_frame:
                    depth_camera_rear_color_optical_frame:
                      {}
                  depth_camera_rear_depth_optical_frame:
                    {}
              wide_angle_camera_rear_camera:
                wide_angle_camera_rear_camera_parent:
                  {}
            handle:
              {}
            hatch:
              {}
            imu_link:
              {}
            lidar_cage:
              lidar:
                {}
            remote:
              {}
            top_shell:
              {}
      Update Interval: 0
      Value: true
    - Class: rviz/MarkerArray
      Enabled: true
      Marker Topic: /legged_robot/optimizedStateTrajectory
      Name: Optimized State Trajectory
      Namespaces:
        CoM Trajectory: true
        EE Trajectories: true
      Queue Size: 100
      Value: true
    - Class: rviz/MarkerArray
      Enabled: true
      Marker Topic: /legged_robot/currentState
      Name: Current State
      Namespaces:
        Center of Pressure: true
        EE Forces: true
        EE Positions: true
        Support Polygon: true
      Queue Size: 100
      Value: true
    - Class: rviz/Group
      Displays:
        - Class: rviz/Group
          Displays:
            - Class: rviz/Marker
              Enabled: true
              Marker Topic: /legged_robot/desiredFeetTrajectory/LF
              Name: Marker
              Namespaces:
                {}
              Queue Size: 100
              Value: true
            - Class: rviz/Marker
              Enabled: true
              Marker Topic: /legged_robot/desiredFeetTrajectory/LH
              Name: Marker
              Namespaces:
                {}
              Queue Size: 100
              Value: true
            - Class: rviz/Marker
              Enabled: true
              Marker Topic: /legged_robot/desiredFeetTrajectory/RF
              Name: Marker
              Namespaces:
                {}
              Queue Size: 100
              Value: true
            - Class: rviz/Marker
              Enabled: true
              Marker Topic: /legged_robot/desiredFeetTrajectory/RH
              Name: Marker
              Namespaces:
                {}
              Queue Size: 100
              Value: true
          Enabled: false
          Name: Target Feet Trajectories
        - Class: rviz/Marker
          Enabled: true
          Marker Topic: /legged_robot/desiredBaseTrajectory
          Name: Target Base Trajectory
          Namespaces:
            {}
          Queue Size: 100
          Value: true
      Enabled: true
      Name: Target Trajectories
    - Alpha: 1
      Autocompute Intensity Bounds: true
      Class: grid_map_rviz_plugin/GridMap
      Color: 200; 200; 200
      Color Layer: elevation
      Color Transformer: GridMapLayer
      Enabled: true
      Height Layer: elevation
      Height Transformer: GridMapLayer
      History Length: 1
      Invert Rainbow: false
      Max Color: 255; 255; 255
      Max Intensity: 10
      Min Color: 0; 0; 0
      Min Intensity: 0
      Name: GridMap
      Show Grid Lines: true
      Topic: /raisim_heightmap
      Unreliable: false
      Use Rainbow: true
      Value: true
  Enabled: true
  Global Options:
    Background Color: 238; 238; 238
    Default Light: true
    Fixed Frame: odom
    Frame Rate: 30
  Name: root
  Tools:
    - Class: rviz/Interact
      Hide Inactive Objects: true
    - Class: rviz/Select
    - Class: rviz/Measure
    - Class: rviz/SetInitialPose
      Theta std deviation: 0.2617993950843811
      Topic: /initialpose
      X std deviation: 0.5
      Y std deviation: 0.5
    - Class: rviz/SetGoal
      Topic: /move_base_simple/goal
    - Class: rviz/PublishPoint
      Single click: true
      Topic: /clicked_point
  Value: true
  Views:
    Current:
      Class: rviz/Orbit
      Distance: 2.5402400493621826
      Enable Stereo Rendering:
        Stereo Eye Separation: 0.05999999865889549
        Stereo Focal Distance: 1
        Swap Stereo Eyes: false
        Value: false
      Field of View: 0.7853981852531433
      Focal Point:
        X: -0.17801520228385925
        Y: 0.39354705810546875
        Z: 0.4320068359375
      Focal Shape Fixed Size: true
      Focal Shape Size: 0.05000000074505806
      Invert Z Axis: false
      Name: Current View
      Near Clip Distance: 0.009999999776482582
      Pitch: 0.3903983533382416
      Target Frame: <Fixed Frame>
      Yaw: 2.2036001682281494
    Saved: ~
Window Geometry:
  Displays:
    collapsed: false
  Height: 1008
  Hide Left Dock: false
  Hide Right Dock: false
  QMainWindow State: 000000ff00000000fd0000000400000000000001f700000354fc020000000afb0000001200530065006c0065006300740069006f006e000000006e000000b0000000b000fffffffb0000001e0054006f006f006c002000500072006f0070006500720074006900650073000000006e00000477000000b000fffffffb000000120056006900650077007300200054006f006f02000001df000002110000018500000122fb000000200054006f006f006c002000500072006f0070006500720074006900650073003203000002880000011d000002210000017afb000000100044006900730070006c006100790073010000006e000003540000018200fffffffb0000002000730065006c0065006300740069006f006e00200062007500660066006500720200000138000000aa0000023a00000294fb00000014005700690064006500530074006500720065006f02000000e6000000d2000003ee0000030bfb0000000c004b0069006e0065006300740200000186000001060000030c00000261fb0000000c00430061006d00650072006101000001be000001900000000000000000fb000000100044006900730070006c006100790073000000006e000002470000018200ffffff000000010000010f000002e2fc0200000003fb0000001e0054006f006f006c002000500072006f00700065007200740069006500730100000041000000780000000000000000fb0000000a005600690065007700730000000028000002e20000013200fffffffb0000001200530065006c0065006300740069006f006e010000025a000000b200000000000000000000000200000490000000a9fc0100000001fb0000000a00560069006500770073030000004e00000080000002e10000019700000003000006400000003efc0100000002fb0000000800540069006d00650000000000000006400000057100fffffffb0000000800540069006d00650100000000000004500000000000000000000004c50000035400000004000000040000000800000008fc0000000100000002000000010000000a0054006f006f006c00730100000000ffffffff0000000000000000
  Selection:
    collapsed: false
  Time:
    collapsed: false
  Tool Properties:
    collapsed: false
  Views:
    collapsed: false
<<<<<<< HEAD
  Width: 1186
  X: 734
  Y: 27
=======
  Width: 1736
  X: 1874
  Y: 54
>>>>>>> c4108eb3
<|MERGE_RESOLUTION|>--- conflicted
+++ resolved
@@ -857,12 +857,6 @@
     collapsed: false
   Views:
     collapsed: false
-<<<<<<< HEAD
-  Width: 1186
-  X: 734
-  Y: 27
-=======
   Width: 1736
   X: 1874
-  Y: 54
->>>>>>> c4108eb3
+  Y: 54