/******************************************************************************
Copyright (c) 2017, Farbod Farshidian. All rights reserved.

Redistribution and use in source and binary forms, with or without
modification, are permitted provided that the following conditions are met:

* Redistributions of source code must retain the above copyright notice, this
  list of conditions and the following disclaimer.

* Redistributions in binary form must reproduce the above copyright notice,
  this list of conditions and the following disclaimer in the documentation
  and/or other materials provided with the distribution.

* Neither the name of the copyright holder nor the names of its
  contributors may be used to endorse or promote products derived from
  this software without specific prior written permission.

THIS SOFTWARE IS PROVIDED BY THE COPYRIGHT HOLDERS AND CONTRIBUTORS "AS IS"
AND ANY EXPRESS OR IMPLIED WARRANTIES, INCLUDING, BUT NOT LIMITED TO, THE
IMPLIED WARRANTIES OF MERCHANTABILITY AND FITNESS FOR A PARTICULAR PURPOSE ARE
DISCLAIMED. IN NO EVENT SHALL THE COPYRIGHT HOLDER OR CONTRIBUTORS BE LIABLE
FOR ANY DIRECT, INDIRECT, INCIDENTAL, SPECIAL, EXEMPLARY, OR CONSEQUENTIAL
DAMAGES (INCLUDING, BUT NOT LIMITED TO, PROCUREMENT OF SUBSTITUTE GOODS OR
SERVICES; LOSS OF USE, DATA, OR PROFITS; OR BUSINESS INTERRUPTION) HOWEVER
CAUSED AND ON ANY THEORY OF LIABILITY, WHETHER IN CONTRACT, STRICT LIABILITY,
OR TORT (INCLUDING NEGLIGENCE OR OTHERWISE) ARISING IN ANY WAY OUT OF THE USE
OF THIS SOFTWARE, EVEN IF ADVISED OF THE POSSIBILITY OF SUCH DAMAGE.
******************************************************************************/

#include <ocs2_ddp/DDP_BASE.h>

namespace ocs2 {

/******************************************************************************************************/
/******************************************************************************************************/
/***************************************************************************************************** */
template <size_t STATE_DIM, size_t INPUT_DIM>
DDP_BASE<STATE_DIM, INPUT_DIM>::DDP_BASE(const rollout_base_t* rolloutPtr, const derivatives_base_t* systemDerivativesPtr,
                                         const constraint_base_t* systemConstraintsPtr, const cost_function_base_t* costFunctionPtr,
                                         const operating_trajectories_base_t* operatingTrajectoriesPtr, const DDP_Settings& ddpSettings,
                                         const cost_function_base_t* heuristicsFunctionPtr, const char* algorithmName,
                                         std::shared_ptr<HybridLogicRules> logicRulesPtr)
    : BASE(std::move(logicRulesPtr)),
      ddpSettings_(ddpSettings),
      threadPool_(ddpSettings.nThreads_, ddpSettings.threadPriority_),
      algorithmName_(algorithmName),
      rewindCounter_(0),
      iteration_(0) {
  // Dynamics, Constraints, derivatives, and cost
  linearQuadraticApproximatorPtrStock_.clear();
  linearQuadraticApproximatorPtrStock_.reserve(ddpSettings_.nThreads_);
  heuristicsFunctionsPtrStock_.clear();
  heuristicsFunctionsPtrStock_.reserve(ddpSettings_.nThreads_);
  penaltyPtrStock_.clear();
  penaltyPtrStock_.reserve(ddpSettings_.nThreads_);
  dynamicsForwardRolloutPtrStock_.clear();
  dynamicsForwardRolloutPtrStock_.reserve(ddpSettings_.nThreads_);
  operatingTrajectoriesRolloutPtrStock_.clear();
  operatingTrajectoriesRolloutPtrStock_.reserve(ddpSettings_.nThreads_);

  // initialize all subsystems, etc.
  for (size_t i = 0; i < ddpSettings_.nThreads_; i++) {
    // initialize rollout
    dynamicsForwardRolloutPtrStock_.emplace_back(rolloutPtr->clone());

    // initialize operating points
    operatingTrajectoriesRolloutPtrStock_.emplace_back(
        new operating_trajectorie_rollout_t(*operatingTrajectoriesPtr, rolloutPtr->settings()));

    // initialize LQ approximator
    bool makePsdWillBePerformedLater = ddpSettings_.lineSearch_.hessianCorrectionStrategy_ != Hessian_Correction::DIAGONAL_SHIFT;
    linearQuadraticApproximatorPtrStock_.emplace_back(
        new linear_quadratic_approximator_t(*systemDerivativesPtr, *systemConstraintsPtr, *costFunctionPtr, algorithmName_.c_str(),
                                            ddpSettings_.checkNumericalStability_, makePsdWillBePerformedLater));

    // initialize heuristics functions
    if (heuristicsFunctionPtr != nullptr) {
      heuristicsFunctionsPtrStock_.emplace_back(heuristicsFunctionPtr->clone());
    } else {  // use the cost function if no heuristics function is defined
      heuristicsFunctionsPtrStock_.emplace_back(costFunctionPtr->clone());
    }

    // initialize penalty functions
    penaltyPtrStock_.emplace_back(std::shared_ptr<PenaltyBase<STATE_DIM, INPUT_DIM>>(
        new RelaxedBarrierPenalty<STATE_DIM, INPUT_DIM>(ddpSettings_.inequalityConstraintMu_, ddpSettings_.inequalityConstraintDelta_)));

  }  // end of i loop
}

/******************************************************************************************************/
/******************************************************************************************************/
/***************************************************************************************************** */
template <size_t STATE_DIM, size_t INPUT_DIM>
DDP_BASE<STATE_DIM, INPUT_DIM>::~DDP_BASE() {
  auto forwardPassTotal = forwardPassTimer_.getTotalInMilliseconds();
  auto linearQuadraticApproximationTotal = linearQuadraticApproximationTimer_.getTotalInMilliseconds();
  auto backwardPassTotal = backwardPassTimer_.getTotalInMilliseconds();
  auto computeControllerTotal = computeControllerTimer_.getTotalInMilliseconds();
  auto searchStrategyTotal = searchStrategyTimer_.getTotalInMilliseconds();

  auto benchmarkTotal =
      forwardPassTotal + linearQuadraticApproximationTotal + backwardPassTotal + computeControllerTotal + searchStrategyTotal;

  if (benchmarkTotal > 0 && (ddpSettings_.displayInfo_ || ddpSettings_.displayShortSummary_)) {
    std::cerr << "\n########################################################################\n";
    std::cerr << "Benchmarking\t           :\tAverage time [ms]   (% of total runtime)\n";
    std::cerr << "\tForward Pass       :\t" << forwardPassTimer_.getAverageInMilliseconds() << " [ms] \t\t("
              << forwardPassTotal / benchmarkTotal * 100 << "%)\n";
    std::cerr << "\tLQ Approximation   :\t" << linearQuadraticApproximationTimer_.getAverageInMilliseconds() << " [ms] \t\t("
              << linearQuadraticApproximationTotal / benchmarkTotal * 100 << "%)\n";
    std::cerr << "\tBackward Pass      :\t" << backwardPassTimer_.getAverageInMilliseconds() << " [ms] \t\t("
              << backwardPassTotal / benchmarkTotal * 100 << "%)\n";
    std::cerr << "\tCompute Controller :\t" << computeControllerTimer_.getAverageInMilliseconds() << " [ms] \t\t("
              << computeControllerTotal / benchmarkTotal * 100 << "%)\n";
    std::cerr << "\tSearch Strategy    :\t" << searchStrategyTimer_.getAverageInMilliseconds() << " [ms] \t\t("
              << searchStrategyTotal / benchmarkTotal * 100 << "%)" << std::endl;
  }
}

/******************************************************************************************************/
/******************************************************************************************************/
/***************************************************************************************************** */
template <size_t STATE_DIM, size_t INPUT_DIM>
void DDP_BASE<STATE_DIM, INPUT_DIM>::reset() {
  iteration_ = 0;
  rewindCounter_ = 0;

  // reset Levenberg_Marquardt variables
  levenbergMarquardtImpl_ = LevenbergMarquardtImpl();

  useParallelRiccatiSolverFromInitItr_ = false;

  for (size_t i = 0; i < numPartitions_; i++) {
    // very important, these are variables that are carried in between iterations
    nominalControllersStock_[i].clear();
    nominalTimeTrajectoriesStock_[i].clear();
    nominalPostEventIndicesStock_[i].clear();
    nominalStateTrajectoriesStock_[i].clear();
    nominalInputTrajectoriesStock_[i].clear();

    cachedControllersStock_[i].clear();
    cachedTimeTrajectoriesStock_[i].clear();
    cachedPostEventIndicesStock_[i].clear();
    cachedStateTrajectoriesStock_[i].clear();
    cachedInputTrajectoriesStock_[i].clear();
    cachedModelDataTrajectoriesStock_.clear();

    // for Riccati equation parallel computation
    SmFinalStock_[i] = state_matrix_t::Zero();
    SvFinalStock_[i] = state_vector_t::Zero();
    SveFinalStock_[i] = state_vector_t::Zero();
    sFinalStock_[i] = 0.0;
    xFinalStock_[i] = state_vector_t::Zero();
  }  // end of i loop

  // reset timers
  forwardPassTimer_.reset();
  linearQuadraticApproximationTimer_.reset();
  backwardPassTimer_.reset();
  computeControllerTimer_.reset();
  searchStrategyTimer_.reset();
}

/******************************************************************************************************/
/******************************************************************************************************/
/***************************************************************************************************** */
template <size_t STATE_DIM, size_t INPUT_DIM>
typename DDP_BASE<STATE_DIM, INPUT_DIM>::scalar_t DDP_BASE<STATE_DIM, INPUT_DIM>::rolloutTrajectory(
    linear_controller_array_t& controllersStock, scalar_array2_t& timeTrajectoriesStock, size_array2_t& postEventIndicesStock,
    state_vector_array2_t& stateTrajectoriesStock, input_vector_array2_t& inputTrajectoriesStock,
    ModelDataBase::array2_t& modelDataTrajectoriesStock, size_t threadId /*= 0*/) {
  const scalar_array_t& eventTimes = BASE::getLogicRulesMachinePtr()->getLogicRulesPtr()->eventTimes();

  if (controllersStock.size() != numPartitions_) {
    throw std::runtime_error("controllersStock has less controllers then the number of subsystems");
  }

  // Prepare outputs
  timeTrajectoriesStock.resize(numPartitions_);
  postEventIndicesStock.resize(numPartitions_);
  stateTrajectoriesStock.resize(numPartitions_);
  inputTrajectoriesStock.resize(numPartitions_);
  modelDataTrajectoriesStock.resize(numPartitions_);
  for (size_t i = 0; i < numPartitions_; i++) {
    timeTrajectoriesStock[i].clear();
    postEventIndicesStock[i].clear();
    stateTrajectoriesStock[i].clear();
    inputTrajectoriesStock[i].clear();
    modelDataTrajectoriesStock[i].clear();
  }

  // Find until where we have a controller available for the rollout
  scalar_t controllerAvailableTill = initTime_;
  size_t partitionOfLastController = initActivePartition_;
  for (size_t i = initActivePartition_; i < finalActivePartition_ + 1; i++) {
    if (!controllersStock[i].empty()) {
      controllerAvailableTill = controllersStock[i].timeStamp_.back();
      partitionOfLastController = i;
    } else {
      break;  // break on the first empty controller (cannot have gaps in the controllers)
    }
  }

  /*
   * Define till where we use the controller
   * - If the first controller is empty, don't use a controller at all
   * - If we have a controller and no events, use the controller till the final time
   * - Otherwise, use the controller until the first event time after the controller has reached it's end.
   */
  scalar_t useControllerTill = initTime_;
  if (!controllersStock[initActivePartition_].empty()) {
    useControllerTill = finalTime_;
    for (const auto eventTime : eventTimes) {
      if (eventTime >= controllerAvailableTill) {
        useControllerTill = std::min(eventTime, finalTime_);
        break;
      }
    }
  }

  if (ddpSettings_.debugPrintRollout_) {
    std::cerr << "[DDP_BASE::rolloutTrajectory] for t = [" << initTime_ << ", " << finalTime_ << "]\n"
              << "\tcontroller available till t = " << controllerAvailableTill << "\n"
              << "\twill use controller until t = " << useControllerTill << std::endl;
  }

  size_t numSteps = 0;
  state_vector_t xCurrent = initState_;
  for (size_t i = initActivePartition_; i < finalActivePartition_ + 1; i++) {
    // Start and end of rollout segment
    const scalar_t t0 = (i == initActivePartition_) ? initTime_ : partitioningTimes_[i];
    const scalar_t tf = (i == finalActivePartition_) ? finalTime_ : partitioningTimes_[i + 1];

    // Divide the rollout segment in controller rollout and operating points
    const std::pair<scalar_t, scalar_t> controllerRolloutFromTo{t0, std::max(t0, std::min(useControllerTill, tf))};
    std::pair<scalar_t, scalar_t> operatingPointsFromTo{controllerRolloutFromTo.second, tf};

    if (ddpSettings_.debugPrintRollout_) {
      std::cerr << "[DDP_BASE::rolloutTrajectory] partition " << i << " for t = [" << t0 << ", " << tf << "]" << std::endl;
      if (controllerRolloutFromTo.first < controllerRolloutFromTo.second) {
        std::cerr << "\twill use controller for t = [" << controllerRolloutFromTo.first << ", " << controllerRolloutFromTo.second << "]"
                  << std::endl;
      }
      if (operatingPointsFromTo.first < operatingPointsFromTo.second) {
        std::cerr << "\twill use operating points for t = [" << operatingPointsFromTo.first << ", " << operatingPointsFromTo.second << "]"
                  << std::endl;
      }
    }

    // Rollout with controller
    if (controllerRolloutFromTo.first < controllerRolloutFromTo.second) {
      auto controllerPtr = &controllersStock[std::min(i, partitionOfLastController)];
      xCurrent = dynamicsForwardRolloutPtrStock_[threadId]->run(
          controllerRolloutFromTo.first, xCurrent, controllerRolloutFromTo.second, controllerPtr, eventTimes, timeTrajectoriesStock[i],
          postEventIndicesStock[i], stateTrajectoriesStock[i], inputTrajectoriesStock[i], &modelDataTrajectoriesStock[i]);
    }

    // Finish rollout with operating points
    if (operatingPointsFromTo.first < operatingPointsFromTo.second) {
      // Remove last point of the controller rollout if it is directly past an event. Here where we want to use the operating point
      // instead. However, we do start the integration at the state after the event. i.e. the jump map remains applied.
      if (!postEventIndicesStock[i].empty() && postEventIndicesStock[i].back() == (timeTrajectoriesStock[i].size() - 1)) {
        // Start new integration at the time point after the event to remain consistent with added epsilons in the rollout. The operating
        // point rollout does not add this epsilon because it does not know about this event.
        operatingPointsFromTo.first = timeTrajectoriesStock[i].back();
        timeTrajectoriesStock[i].pop_back();
        stateTrajectoriesStock[i].pop_back();
        inputTrajectoriesStock[i].pop_back();
        modelDataTrajectoriesStock[i].pop_back();
        // eventsPastTheEndIndeces is not removed because we need to mark the start of the operatingPointTrajectory as being after an event.
      }

      scalar_array_t timeTrajectoryTail;
      size_array_t eventsPastTheEndIndecesTail;
      state_vector_array_t stateTrajectoryTail;
      input_vector_array_t inputTrajectoryTail;
      ModelDataBase::array_t modelDataTrajectoryTail;
      xCurrent = operatingTrajectoriesRolloutPtrStock_[threadId]->run(operatingPointsFromTo.first, xCurrent, operatingPointsFromTo.second,
                                                                      nullptr, eventTimes, timeTrajectoryTail, eventsPastTheEndIndecesTail,
                                                                      stateTrajectoryTail, inputTrajectoryTail, &modelDataTrajectoryTail);

      // Add controller rollout length to event past the indeces
      for (auto& eventIndex : eventsPastTheEndIndecesTail) {
        eventIndex += stateTrajectoriesStock[i].size();  // This size of this trajectory part was missing when counting events in the tail
      }

      // Concatenate the operating points to the rollout
      timeTrajectoriesStock[i].insert(timeTrajectoriesStock[i].end(), timeTrajectoryTail.begin(), timeTrajectoryTail.end());
      postEventIndicesStock[i].insert(postEventIndicesStock[i].end(), eventsPastTheEndIndecesTail.begin(),
                                      eventsPastTheEndIndecesTail.end());
      stateTrajectoriesStock[i].insert(stateTrajectoriesStock[i].end(), stateTrajectoryTail.begin(), stateTrajectoryTail.end());
      inputTrajectoriesStock[i].insert(inputTrajectoriesStock[i].end(), inputTrajectoryTail.begin(), inputTrajectoryTail.end());
      modelDataTrajectoriesStock[i].insert(modelDataTrajectoriesStock[i].end(), modelDataTrajectoryTail.begin(),
                                           modelDataTrajectoryTail.end());
    }

    // total number of steps
    numSteps += timeTrajectoriesStock[i].size();
  }  // end of i loop

  if (!xCurrent.allFinite()) {
    throw std::runtime_error("System became unstable during the rollout.");
  }

  // debug print
  if (ddpSettings_.debugPrintRollout_) {
    for (size_t i = 0; i < numPartitions_; i++) {
      std::cerr << std::endl << "++++++++++++++++++++++++++++++" << std::endl;
      std::cerr << "Partition: " << i;
      std::cerr << std::endl << "++++++++++++++++++++++++++++++" << std::endl;
      rollout_base_t::display(timeTrajectoriesStock[i], postEventIndicesStock[i], stateTrajectoriesStock[i], &inputTrajectoriesStock[i]);
    }
  }

  for (size_t i = initActivePartition_; i < finalActivePartition_ + 1; i++)
    if (modelDataTrajectoriesStock[i].size() != timeTrajectoriesStock[i].size()) {
      throw std::runtime_error("modelDataTrajectoriesStock[i].size() != timeTrajectoriesStock[i].size()");
    }

  // average time step
  return (finalTime_ - initTime_) / numSteps;
}

/******************************************************************************************************/
/******************************************************************************************************/
/***************************************************************************************************** */
template <size_t STATE_DIM, size_t INPUT_DIM>
void DDP_BASE<STATE_DIM, INPUT_DIM>::calculateConstraintsWorker(
    size_t workerIndex, size_t partitionIndex, const scalar_array_t& timeTrajectory, const size_array_t& eventsPastTheEndIndeces,
    const state_vector_array_t& stateTrajectory, const input_vector_array_t& inputTrajectory, size_array_t& nc1Trajectory,
    constraint1_vector_array_t& EvTrajectory, size_array_t& nc2Trajectory, constraint2_vector_array_t& HvTrajectory,
    size_array_t& ncIneqTrajectory, scalar_array2_t& hTrajectory, size_array_t& nc2Finals, constraint2_vector_array_t& HvFinals) {
  constraint_base_t& systemConstraints = linearQuadraticApproximatorPtrStock_[workerIndex]->systemConstraints();

  size_t N = timeTrajectory.size();

  // constraint type 1 computations which consists of number of active constraints at each time point
  // and the value of the constraint (if the rollout is constrained the value is always zero otherwise
  // it is nonzero)
  nc1Trajectory.resize(N);
  EvTrajectory.resize(N);

  // constraint type 2 computations which consists of number of active constraints at each time point
  // and the value of the constraint
  nc2Trajectory.resize(N);
  HvTrajectory.resize(N);

  // Inequality constraints
  ncIneqTrajectory.resize(N);
  hTrajectory.resize(N);

  nc2Finals.clear();
  nc2Finals.reserve(eventsPastTheEndIndeces.size());
  HvFinals.clear();
  HvFinals.reserve(eventsPastTheEndIndeces.size());

  auto eventsPastTheEndItr = eventsPastTheEndIndeces.begin();

  // compute constraint1 trajectory for subsystem i
  for (size_t k = 0; k < N; k++) {
    // set data
    systemConstraints.setCurrentStateAndControl(timeTrajectory[k], stateTrajectory[k], inputTrajectory[k]);

    // constraint 1 type
    nc1Trajectory[k] = systemConstraints.numStateInputConstraint(timeTrajectory[k]);
    systemConstraints.getConstraint1(EvTrajectory[k]);
    if (nc1Trajectory[k] > INPUT_DIM) {
      throw std::runtime_error("Number of active type-1 constraints should be less-equal to the number of input dimension.");
    }

    // constraint type 2
    nc2Trajectory[k] = systemConstraints.numStateOnlyConstraint(timeTrajectory[k]);
    systemConstraints.getConstraint2(HvTrajectory[k]);
    if (nc2Trajectory[k] > INPUT_DIM) {
      throw std::runtime_error("Number of active type-2 constraints should be less-equal to the number of input dimension.");
    }

    // inequality constraints
    ncIneqTrajectory[k] = systemConstraints.numInequalityConstraint(timeTrajectory[k]);
    if (ncIneqTrajectory[k] > 0) {
      systemConstraints.getInequalityConstraint(hTrajectory[k]);
    }

    // switching time state-constraints
    if (eventsPastTheEndItr != eventsPastTheEndIndeces.end() && k + 1 == *eventsPastTheEndItr) {
      size_t nc2Final;
      constraint2_vector_t HvFinal;
      nc2Final = systemConstraints.numStateOnlyFinalConstraint(timeTrajectory[k]);
      systemConstraints.getFinalConstraint2(HvFinal);
      if (nc2Final > INPUT_DIM) {
        throw std::runtime_error(
            "Number of active type-2 constraints at final time should be less-equal to the number of input dimension.");
      }

      nc2Finals.push_back(std::move(nc2Final));
      HvFinals.push_back(std::move(HvFinal));
      eventsPastTheEndItr++;
    }

  }  // end of k loop
}

/******************************************************************************************************/
/******************************************************************************************************/
/***************************************************************************************************** */
template <size_t STATE_DIM, size_t INPUT_DIM>
void DDP_BASE<STATE_DIM, INPUT_DIM>::calculateRolloutConstraints(
    const scalar_array2_t& timeTrajectoriesStock, const size_array2_t& postEventIndicesStock,
    const state_vector_array2_t& stateTrajectoriesStock, const input_vector_array2_t& inputTrajectoriesStock,
    size_array2_t& nc1TrajectoriesStock, constraint1_vector_array2_t& EvTrajectoryStock, size_array2_t& nc2TrajectoriesStock,
    constraint2_vector_array2_t& HvTrajectoryStock, size_array2_t& ncIneqTrajectoriesStock, scalar_array3_t& hTrajectoryStock,
    size_array2_t& nc2FinalStock, constraint2_vector_array2_t& HvFinalStock, size_t threadId /*= 0*/) {
  // calculate constraint violations
  // constraint type 1 computations which consists of number of active constraints at each time point
  // and the value of the constraint (if the rollout is constrained the value is always zero otherwise
  // it is nonzero)
  nc1TrajectoriesStock.resize(numPartitions_);
  EvTrajectoryStock.resize(numPartitions_);

  // constraint type 2 computations which consists of number of active constraints at each time point
  // and the value of the constraint
  nc2TrajectoriesStock.resize(numPartitions_);
  HvTrajectoryStock.resize(numPartitions_);
  nc2FinalStock.resize(numPartitions_);
  HvFinalStock.resize(numPartitions_);

  // Inequality constraints
  ncIneqTrajectoriesStock.resize(numPartitions_);
  hTrajectoryStock.resize(numPartitions_);

  for (size_t i = 0; i < numPartitions_; i++) {
    calculateConstraintsWorker(threadId, i, timeTrajectoriesStock[i], postEventIndicesStock[i], stateTrajectoriesStock[i],
                               inputTrajectoriesStock[i], nc1TrajectoriesStock[i], EvTrajectoryStock[i], nc2TrajectoriesStock[i],
                               HvTrajectoryStock[i], ncIneqTrajectoriesStock[i], hTrajectoryStock[i], nc2FinalStock[i], HvFinalStock[i]);
  }  // end of i loop
}

/******************************************************************************************************/
/******************************************************************************************************/
/***************************************************************************************************** */
template <size_t STATE_DIM, size_t INPUT_DIM>
void DDP_BASE<STATE_DIM, INPUT_DIM>::calculateRolloutConstraintsISE(const scalar_array2_t& timeTrajectoriesStock,
                                                                    const size_array2_t& postEventIndicesStock,
                                                                    const state_vector_array2_t& stateTrajectoriesStock,
                                                                    const input_vector_array2_t& inputTrajectoriesStock,
                                                                    scalar_t& stateInputEqConstraintISE, scalar_t& stateEqConstraintISE,
                                                                    scalar_t& stateEqFinalConstraintISE, scalar_t& inequalityConstraintISE,
                                                                    scalar_t& inequalityConstraintPenalty, size_t workerIndex) {
  size_array2_t nc1TrajectoriesStock(numPartitions_);
  constraint1_vector_array2_t EvTrajectoryStock(numPartitions_);
  size_array2_t nc2TrajectoriesStock(numPartitions_);
  constraint2_vector_array2_t HvTrajectoryStock(numPartitions_);
  size_array2_t ncIneqTrajectoriesStock(numPartitions_);
  scalar_array3_t hTrajectoryStock(numPartitions_);
  size_array2_t nc2FinalStock(numPartitions_);
  constraint2_vector_array2_t HvFinalStock(numPartitions_);

  calculateRolloutConstraints(timeTrajectoriesStock, postEventIndicesStock, stateTrajectoriesStock, inputTrajectoriesStock,
                              nc1TrajectoriesStock, EvTrajectoryStock, nc2TrajectoriesStock, HvTrajectoryStock, ncIneqTrajectoriesStock,
                              hTrajectoryStock, nc2FinalStock, HvFinalStock, workerIndex);

  // calculate state-input equality constraint's ISE
  stateInputEqConstraintISE = calculateConstraintISE(timeTrajectoriesStock, nc1TrajectoriesStock, EvTrajectoryStock);
  // calculate state equality constraint's ISE
  stateEqConstraintISE = calculateConstraintISE(timeTrajectoriesStock, nc2TrajectoriesStock, HvTrajectoryStock);
  // inequalityConstraints
  inequalityConstraintPenalty = calculateInequalityConstraintPenalty(timeTrajectoriesStock, ncIneqTrajectoriesStock, hTrajectoryStock,
                                                                     inequalityConstraintISE, workerIndex);
  // final constraint type 2
  stateEqFinalConstraintISE = 0.0;
  for (size_t i = 0; i < numPartitions_; i++) {
    for (size_t k = 0; k < nc2FinalStock[i].size(); k++) {
      auto nc2Final = nc2FinalStock[i][k];
      stateEqFinalConstraintISE += HvFinalStock[i][k].head(nc2Final).squaredNorm();
    }  // end of k loop
  }    // end of i loop
}

/******************************************************************************************************/
/******************************************************************************************************/
/***************************************************************************************************** */
template <size_t STATE_DIM, size_t INPUT_DIM>
void DDP_BASE<STATE_DIM, INPUT_DIM>::calculateCostWorker(size_t workerIndex, size_t partitionIndex, const scalar_array_t& timeTrajectory,
                                                         const size_array_t& eventsPastTheEndIndeces,
                                                         const state_vector_array_t& stateTrajectory,
                                                         const input_vector_array_t& inputTrajectory, scalar_t& totalCost) {
  cost_function_base_t& costFunction = linearQuadraticApproximatorPtrStock_[workerIndex]->costFunction();

  // set desired trajectories
  costFunction.setCostDesiredTrajectoriesPtr(&this->getCostDesiredTrajectories());

  totalCost = 0.0;
  auto eventsPastTheEndItr = eventsPastTheEndIndeces.begin();

  // integrates the intermediate cost using the trapezoidal approximation method
  scalar_t prevIntermediateCost = 0.0;
  scalar_t currIntermediateCost = 0.0;
  for (size_t k = 0; k < timeTrajectory.size(); k++) {
    if (k > 0) {
      prevIntermediateCost = currIntermediateCost;
    }

    // feed state and control to cost function
    costFunction.setCurrentStateAndControl(timeTrajectory[k], stateTrajectory[k], inputTrajectory[k]);
    // getIntermediateCost intermediate cost for next time step
    costFunction.getIntermediateCost(currIntermediateCost);

    if (k > 0) {
      totalCost += 0.5 * (prevIntermediateCost + currIntermediateCost) * (timeTrajectory[k] - timeTrajectory[k - 1]);
    }

    // terminal cost at switching times
    if (eventsPastTheEndItr != eventsPastTheEndIndeces.end() && k + 1 == *eventsPastTheEndItr) {
      scalar_t finalCost;
      costFunction.getTerminalCost(finalCost);
      totalCost += finalCost;

      eventsPastTheEndItr++;
    }

  }  // end of k loop
}

/******************************************************************************************************/
/******************************************************************************************************/
/***************************************************************************************************** */
template <size_t STATE_DIM, size_t INPUT_DIM>
typename DDP_BASE<STATE_DIM, INPUT_DIM>::scalar_t DDP_BASE<STATE_DIM, INPUT_DIM>::calculateRolloutCost(
    const scalar_array2_t& timeTrajectoriesStock, const size_array2_t& postEventIndicesStock,
    const state_vector_array2_t& stateTrajectoriesStock, const input_vector_array2_t& inputTrajectoriesStock, size_t threadId) {
  scalar_t totalCost = 0.0;
  for (size_t i = 0; i < numPartitions_; i++) {
    scalar_t cost;
    calculateCostWorker(threadId, i, timeTrajectoriesStock[i], postEventIndicesStock[i], stateTrajectoriesStock[i],
                        inputTrajectoriesStock[i], cost);
    totalCost += cost;
  }  // end of i loop

  // calculate the Heuristics function at the final time
  // set desired trajectories
  heuristicsFunctionsPtrStock_[threadId]->setCostDesiredTrajectoriesPtr(&this->getCostDesiredTrajectories());
  // set state-input
  heuristicsFunctionsPtrStock_[threadId]->setCurrentStateAndControl(timeTrajectoriesStock[finalActivePartition_].back(),
                                                                    stateTrajectoriesStock[finalActivePartition_].back(),
                                                                    inputTrajectoriesStock[finalActivePartition_].back());
  // compute
  scalar_t sHeuristics;
  heuristicsFunctionsPtrStock_[threadId]->getTerminalCost(sHeuristics);
  totalCost += sHeuristics;

  return totalCost;
}

/******************************************************************************************************/
/******************************************************************************************************/
/***************************************************************************************************** */
template <size_t STATE_DIM, size_t INPUT_DIM>
typename DDP_BASE<STATE_DIM, INPUT_DIM>::scalar_t DDP_BASE<STATE_DIM, INPUT_DIM>::calculateRolloutMerit(
    const scalar_t& cost, const scalar_t& stateInputEqConstraintISE, const scalar_t& stateEqConstraintISE,
    const scalar_t& stateEqFinalConstraintISE, const scalar_t& inequalityConstraintPenalty) const {
  scalar_t merit = cost;

  const scalar_t stateConstraintPenalty =
      ddpSettings_.stateConstraintPenaltyCoeff_ * std::pow(ddpSettings_.stateConstraintPenaltyBase_, iteration_);
  merit += 0.5 * stateConstraintPenalty * (stateEqConstraintISE + stateEqFinalConstraintISE);

  merit += inequalityConstraintPenalty;

  return merit;
}

/******************************************************************************************************/
/******************************************************************************************************/
/***************************************************************************************************** */
template <size_t STATE_DIM, size_t INPUT_DIM>
void DDP_BASE<STATE_DIM, INPUT_DIM>::approximateOptimalControlProblem() {
  for (size_t i = 0; i < numPartitions_; i++) {
    // number of the intermediate LQ variables
    auto N = nominalTimeTrajectoriesStock_[i].size();

<<<<<<< HEAD
    // system dynamics
    AmTrajectoryStock_[i].resize(N);
    BmTrajectoryStock_[i].resize(N);

    // for equality constraints
    nc1TrajectoriesStock_[i].resize(N);
    EvTrajectoryStock_[i].resize(N);
    CmTrajectoryStock_[i].resize(N);
    DmTrajectoryStock_[i].resize(N);
    nc2TrajectoriesStock_[i].resize(N);
    HvTrajectoryStock_[i].resize(N);
    FmTrajectoryStock_[i].resize(N);

    // for inequality constraints
    ncIneqTrajectoriesStock_[i].resize(N);  // ncIneq: Number of inequality constraints
    hTrajectoryStock_[i].resize(N);
    dhdxTrajectoryStock_[i].resize(N);
    ddhdxdxTrajectoryStock_[i].resize(N);
    dhduTrajectoryStock_[i].resize(N);
    ddhduduTrajectoryStock_[i].resize(N);
    ddhdudxTrajectoryStock_[i].resize(N);

    // cost function
    qTrajectoryStock_[i].resize(N);
    QvTrajectoryStock_[i].resize(N);
    QmTrajectoryStock_[i].resize(N);
    RvTrajectoryStock_[i].resize(N);
    RmTrajectoryStock_[i].resize(N);
    PmTrajectoryStock_[i].resize(N);

    RmInverseTrajectoryStock_[i].resize(N);
    RmCholeskyUpperTrajectoryStock_[i].resize(N);

=======
>>>>>>> 4bca3ccf
    // event times LQ variables
    size_t NE = nominalPostEventIndicesStock_[i].size();

    // final state equality constraints at event times
    nc2FinalStock_[i].resize(NE);
    HvFinalStock_[i].resize(NE);
    FmFinalStock_[i].resize(NE);

    // final cost at event times
    qFinalStock_[i].resize(NE);
    QvFinalStock_[i].resize(NE);
    QmFinalStock_[i].resize(NE);

    if (N > 0) {
      for (size_t j = 0; j < ddpSettings_.nThreads_; j++) {
        // set desired trajectories
        linearQuadraticApproximatorPtrStock_[j]->costFunction().setCostDesiredTrajectoriesPtr(&this->getCostDesiredTrajectories());
      }  // end of j loop

      // perform the approximateLQWorker for partition i
      nextTimeIndex_ = 0;
      nextTaskId_ = 0;
      std::function<void(void)> task = [this, i] {
        int N = nominalTimeTrajectoriesStock_[i].size();
        int timeIndex;
        size_t taskId = nextTaskId_++;  // assign task ID (atomic)

        // get next time index is atomic
        while ((timeIndex = nextTimeIndex_++) < N) {
          // execute approximateLQ for the given partition and time node index
          approximateLQWorker(taskId, i, timeIndex);
        }
      };
      runParallel(task, ddpSettings_.nThreads_);
    }

  }  // end of i loop

  // calculate the Heuristics function at the final time
  heuristicsFunctionsPtrStock_[0]->setCostDesiredTrajectoriesPtr(&this->getCostDesiredTrajectories());
  heuristicsFunctionsPtrStock_[0]->setCurrentStateAndControl(nominalTimeTrajectoriesStock_[finalActivePartition_].back(),
                                                             nominalStateTrajectoriesStock_[finalActivePartition_].back(),
                                                             nominalInputTrajectoriesStock_[finalActivePartition_].back());
  heuristicsFunctionsPtrStock_[0]->getTerminalCost(sHeuristics_);
  heuristicsFunctionsPtrStock_[0]->getTerminalCostDerivativeState(SvHeuristics_);
  heuristicsFunctionsPtrStock_[0]->getTerminalCostSecondDerivativeState(SmHeuristics_);
}

/******************************************************************************************************/
/******************************************************************************************************/
/***************************************************************************************************** */
template <size_t STATE_DIM, size_t INPUT_DIM>
void DDP_BASE<STATE_DIM, INPUT_DIM>::approximateUnconstrainedLQWorker(size_t workerIndex, size_t i, size_t k) {
  linearQuadraticApproximatorPtrStock_[workerIndex]->approximateUnconstrainedLQProblem(
      nominalTimeTrajectoriesStock_[i][k], nominalStateTrajectoriesStock_[i][k], nominalInputTrajectoriesStock_[i][k],
<<<<<<< HEAD
      AmTrajectoryStock_[i][k], BmTrajectoryStock_[i][k], nc1TrajectoriesStock_[i][k], EvTrajectoryStock_[i][k], CmTrajectoryStock_[i][k],
      DmTrajectoryStock_[i][k], nc2TrajectoriesStock_[i][k], HvTrajectoryStock_[i][k], FmTrajectoryStock_[i][k],
      ncIneqTrajectoriesStock_[i][k], hTrajectoryStock_[i][k], dhdxTrajectoryStock_[i][k], dhduTrajectoryStock_[i][k],
      ddhdxdxTrajectoryStock_[i][k], ddhduduTrajectoryStock_[i][k], ddhdudxTrajectoryStock_[i][k], qTrajectoryStock_[i][k],
      QvTrajectoryStock_[i][k], QmTrajectoryStock_[i][k], RvTrajectoryStock_[i][k], RmTrajectoryStock_[i][k], PmTrajectoryStock_[i][k]);
=======
      modelDataTrajectoriesStock_[i][k]);

  // making sure that constrained Qm is PSD
  auto& Qm = modelDataTrajectoriesStock_[i][k].costStateSecondDerivative_;
  if (ddpSettings_.useMakePSD_) {
    LinearAlgebra::makePSD(Qm);
  } else {
    Qm.diagonal().array() += ddpSettings_.addedRiccatiDiagonal_;
  }
>>>>>>> 4bca3ccf
}

/******************************************************************************************************/
/******************************************************************************************************/
/***************************************************************************************************** */
template <size_t STATE_DIM, size_t INPUT_DIM>
void DDP_BASE<STATE_DIM, INPUT_DIM>::approximateEventsLQWorker(size_t workerIndex, size_t i, size_t k, scalar_t stateConstraintPenalty) {
  // if a switch took place calculate switch related variables
  size_t NE = nominalPostEventIndicesStock_[i].size();
  for (size_t ke = 0; ke < NE; ke++) {
    if (nominalPostEventIndicesStock_[i][ke] == k + 1) {
      linearQuadraticApproximatorPtrStock_[workerIndex]->approximateUnconstrainedLQProblemAtEventTime(
          nominalTimeTrajectoriesStock_[i][k], nominalStateTrajectoriesStock_[i][k], nominalInputTrajectoriesStock_[i][k]);

      // Final state-only equality constraint
      nc2FinalStock_[i][ke] = linearQuadraticApproximatorPtrStock_[workerIndex]->ncFinalEqStateOnly_;
      HvFinalStock_[i][ke].swap(linearQuadraticApproximatorPtrStock_[workerIndex]->HvFinal_);
      FmFinalStock_[i][ke].swap(linearQuadraticApproximatorPtrStock_[workerIndex]->FmFinal_);

      // Final cost
      qFinalStock_[i][ke] = linearQuadraticApproximatorPtrStock_[workerIndex]->qFinal_;
      QvFinalStock_[i][ke].swap(linearQuadraticApproximatorPtrStock_[workerIndex]->QvFinal_);
      QmFinalStock_[i][ke].swap(linearQuadraticApproximatorPtrStock_[workerIndex]->QmFinal_);

      /*
       * Modify the unconstrained LQ coefficients to constrained ones
       */
      // final constraint type 2 coefficients
      auto nc2 = nc2FinalStock_[i][ke];
      if (nc2 > 0) {
        qFinalStock_[i][ke] += 0.5 * stateConstraintPenalty * HvFinalStock_[i][ke].head(nc2).dot(HvFinalStock_[i][ke].head(nc2));
        QvFinalStock_[i][ke] += stateConstraintPenalty * FmFinalStock_[i][ke].topRows(nc2).transpose() * HvFinalStock_[i][ke].head(nc2);
        QmFinalStock_[i][ke] += stateConstraintPenalty * FmFinalStock_[i][ke].topRows(nc2).transpose() * FmFinalStock_[i][ke].topRows(nc2);
      }

      break;
    }
  }  // end of ke loop
}

/******************************************************************************************************/
/******************************************************************************************************/
/***************************************************************************************************** */
template <size_t STATE_DIM, size_t INPUT_DIM>
void DDP_BASE<STATE_DIM, INPUT_DIM>::computeRiccatiModificationTerms() {
  // intermediate
  for (size_t i = 0; i < numPartitions_; i++) {
    auto N = nominalTimeTrajectoriesStock_[i].size();
    riccatiModificationStock_[i].resize(N);

    if (N > 0) {
      // perform the computeRiccatiModificationTerms for partition i
      nextTimeIndex_ = 0;
      nextTaskId_ = 0;
      std::function<void(void)> task = [this, i] {
        int N = nominalTimeTrajectoriesStock_[i].size();
        int timeIndex;
        size_t taskId = nextTaskId_++;  // assign task ID (atomic)

        // get next time index is atomic
        while ((timeIndex = nextTimeIndex_++) < N) {
          // execute computeRiccatiModificationTerms for the given partition and time node index
          computeRiccatiModificationTermsWorker(taskId, i, timeIndex);
        }
      };
      runParallel(task, ddpSettings_.nThreads_);
    }
  }  // end of i loop

  // final and heuristics
  if (ddpSettings_.strategy_ == DDP_Strategy::LINE_SEARCH) {
    for (size_t i = 0; i < numPartitions_; i++) {
      for (auto& QmFinal : QmFinalStock_[i]) {
        shiftHessian(QmFinal);
      }
    }  // end of i loop

    shiftHessian(SmHeuristics_);
  }
}

/******************************************************************************************************/
/******************************************************************************************************/
/******************************************************************************************************/
template <size_t STATE_DIM, size_t INPUT_DIM>
template <typename Derived>
void DDP_BASE<STATE_DIM, INPUT_DIM>::shiftHessian(Eigen::MatrixBase<Derived>& matrix) {
  switch (ddpSettings_.lineSearch_.hessianCorrectionStrategy_) {
    case Hessian_Correction::DIAGONAL_SHIFT: {
      matrix.diagonal().array() += ddpSettings_.lineSearch_.hessianCorrectionMultiple_;
      break;
    }
    case Hessian_Correction::CHOLESKY_MODIFICATION: {
      LinearAlgebra::makePsdCholesky(matrix, ddpSettings_.lineSearch_.hessianCorrectionMultiple_);
      break;
    }
    case Hessian_Correction::EIGENVALUE_MODIFICATION: {
      LinearAlgebra::makePsdEigenvalue(matrix, ddpSettings_.lineSearch_.hessianCorrectionMultiple_);
      break;
    }
    case Hessian_Correction::GERSHGORIN_MODIFICATION: {
      LinearAlgebra::makePsdGershgorin(matrix, ddpSettings_.lineSearch_.hessianCorrectionMultiple_);
      break;
    }
  }
}

/******************************************************************************************************/
/******************************************************************************************************/
/***************************************************************************************************** */
template <size_t STATE_DIM, size_t INPUT_DIM>
void DDP_BASE<STATE_DIM, INPUT_DIM>::calculateController() {
  for (size_t i = 0; i < numPartitions_; i++) {
    if (i < initActivePartition_ || i > finalActivePartition_) {
      nominalControllersStock_[i].clear();
      continue;
    }

    const auto N = SsTimeTrajectoryStock_[i].size();

    nominalControllersStock_[i].timeStamp_ = SsTimeTrajectoryStock_[i];
    nominalControllersStock_[i].gainArray_.resize(N);
    nominalControllersStock_[i].biasArray_.resize(N);
    nominalControllersStock_[i].deltaBiasArray_.resize(N);

    // if the partition is not active
    if (N == 0) {
      continue;
    }

    // perform the calculateControllerWorker for partition i
    nextTimeIndex_ = 0;
    nextTaskId_ = 0;
    std::function<void(void)> task = [this, i] {
      int N = SsTimeTrajectoryStock_[i].size();
      int timeIndex;
      size_t taskId = nextTaskId_++;  // assign task ID (atomic)

      // get next time index (atomic)
      while ((timeIndex = nextTimeIndex_++) < N) {
        calculateControllerWorker(taskId, i, timeIndex);
      }
    };
    runParallel(task, ddpSettings_.nThreads_);

  }  // end of i loop
}

/******************************************************************************************************/
/******************************************************************************************************/
/***************************************************************************************************** */
template <size_t STATE_DIM, size_t INPUT_DIM>
<<<<<<< HEAD
typename DDP_BASE<STATE_DIM, INPUT_DIM>::scalar_t DDP_BASE<STATE_DIM, INPUT_DIM>::calculateControllerUpdateIS(
    const linear_controller_array_t& controllersStock) const {
  // integrates using the trapezoidal approximation method
  scalar_t controllerUpdateIS = 0.0;
  for (const auto& controller : controllersStock) {
    scalar_t currDeltaSquared = 0.0;
    if (!controller.empty()) {
      currDeltaSquared = controller.deltaBiasArray_.front().squaredNorm();
=======
void DDP_BASE<STATE_DIM, INPUT_DIM>::lineSearch() {
  // perform one rollout while the input correction for the type-1 constraint is considered.
  baselineRollout();

  baselineTotalCost_ = nominalTotalCost_;
  learningRateStar_ = 0.0;                             // input correction learning rate is zero
  initLScontrollersStock_ = nominalControllersStock_;  // this will serve to init the workers

  // if no line search
  if (ddpSettings_.maxLearningRate_ < OCS2NumericTraits<scalar_t>::limitEpsilon()) {
    // clear the feedforward increments
    for (size_t i = 0; i < numPartitions_; i++) {
      nominalControllersStock_[i].deltaBiasArray_.clear();
    }
    // display
    if (ddpSettings_.displayInfo_) {
      std::cerr << "The chosen learningRate is: " << learningRateStar_ << std::endl;
>>>>>>> 4bca3ccf
    }
    for (int k = 0; k < controller.size() - 1; k++) {
      scalar_t nextDeltaSquared = controller.deltaBiasArray_[k + 1].squaredNorm();
      controllerUpdateIS += 0.5 * (currDeltaSquared + nextDeltaSquared) * (controller.timeStamp_[k + 1] - controller.timeStamp_[k]);
      currDeltaSquared = nextDeltaSquared;
    }  // end of k loop
  }    // end of controller loop

  return controllerUpdateIS;
}

/******************************************************************************************************/
/******************************************************************************************************/
/******************************************************************************************************/
template <size_t STATE_DIM, size_t INPUT_DIM>
void DDP_BASE<STATE_DIM, INPUT_DIM>::lineSearch(bool computeISEs) {
  // number of line search iterations (the if statements order is important)
  size_t maxNumOfLineSearches = 0;
  if (numerics::almost_eq(ddpSettings_.lineSearch_.minStepLength_, ddpSettings_.lineSearch_.maxStepLength_)) {
    maxNumOfLineSearches = 1;
  } else if (ddpSettings_.lineSearch_.maxStepLength_ < ddpSettings_.lineSearch_.minStepLength_) {
    maxNumOfLineSearches = 0;
  } else {
    const auto ratio =
        (ddpSettings_.lineSearch_.minStepLength_ + OCS2NumericTraits<scalar_t>::limitEpsilon()) / ddpSettings_.lineSearch_.maxStepLength_;
    maxNumOfLineSearches = static_cast<size_t>(std::log(ratio) / std::log(ddpSettings_.lineSearch_.contractionRate_) + 1);
  }

  // perform a rollout while the input correction for the state-input equality constraint is considered.
  baselineRollout(computeISEs);

  // initialize lineSearchImpl
  lineSearchImpl_.lsComputeISEs = computeISEs;
  lineSearchImpl_.baselineTotalCost = nominalTotalCost_;
  lineSearchImpl_.stepLengthStar = 0.0;
  lineSearchImpl_.initLScontrollersStock = nominalControllersStock_;  // this will serve to init the workers
  lineSearchImpl_.alphaExpNext = 0;
  lineSearchImpl_.alphaProcessed = std::vector<bool>(maxNumOfLineSearches, false);

  nextTaskId_ = 0;
  std::function<void(void)> task = [this] { lineSearchTask(); };
  runParallel(task, ddpSettings_.nThreads_);

  // revitalize all integrators
  event_handler_t::deactivateKillIntegration();

  // clear the feedforward increments
  for (auto& controller : nominalControllersStock_) {
    controller.deltaBiasArray_.clear();
  }

  // display
  if (ddpSettings_.displayInfo_) {
    std::cerr << "The chosen step length is: " + std::to_string(lineSearchImpl_.stepLengthStar) << std::endl;
  }
}

/******************************************************************************************************/
/******************************************************************************************************/
/***************************************************************************************************** */
template <size_t STATE_DIM, size_t INPUT_DIM>
void DDP_BASE<STATE_DIM, INPUT_DIM>::baselineRollout() {
  const size_t threadId = 0;

  // perform one rollout while the input correction for the type-1 constraint is considered.
  avgTimeStepFP_ = rolloutTrajectory(nominalControllersStock_, nominalTimeTrajectoriesStock_, nominalPostEventIndicesStock_,
                                     nominalStateTrajectoriesStock_, nominalInputTrajectoriesStock_, modelDataTrajectoriesStock_, threadId);

  // calculate constraint ISE
  calculateRolloutConstraintsISE(nominalTimeTrajectoriesStock_, nominalPostEventIndicesStock_, nominalStateTrajectoriesStock_,
                                 nominalInputTrajectoriesStock_, stateInputEqConstraintISE_, stateEqConstraintISE_,
                                 stateEqFinalConstraintISE_, inequalityConstraintISE_, inequalityConstraintPenalty_, threadId);
  // calculates rollout cost
  nominalTotalCost_ = calculateRolloutCost(nominalTimeTrajectoriesStock_, nominalPostEventIndicesStock_, nominalStateTrajectoriesStock_,
                                           nominalInputTrajectoriesStock_, threadId);
  // calculates rollout merit
  nominalTotalCost_ = calculateRolloutMerit(nominalTotalCost_, stateInputEqConstraintISE_, stateEqConstraintISE_,
                                            stateEqFinalConstraintISE_, inequalityConstraintPenalty_);

  // display
  if (ddpSettings_.displayInfo_) {
<<<<<<< HEAD
    std::cerr << "\t step length 0.0 \t cost: " << nominalTotalCost_ << " \t constraint ISE: " << nominalConstraint1ISE_
              << " \t inequality penalty: " << nominalInequalityConstraintPenalty_
              << " \t inequality ISE: " << nominalInequalityConstraintISE_ << std::endl;
    std::cerr << "\t final constraint type-2:  ";
    size_t itr = 0;
    for (size_t i = initActivePartition_; i <= finalActivePartition_; i++) {
      for (size_t k = 0; k < nc2FinalStock_[i].size(); k++) {
        std::cerr << "[" << itr << "]: " << HvFinalStock_[i][k].head(nc2FinalStock_[i][k]).transpose() << ",  ";
        itr++;
      }
    }
    std::cerr << std::endl;
    std::cerr << "\t forward pass average time step: " << avgTimeStepFP_ * 1e+3 << " [ms]." << std::endl;
=======
    std::string linesearchDisplay;
    linesearchDisplay = " \t [Thread " + std::to_string(threadId) + "] - learningRate 0.0" +
                        " \t cost: " + std::to_string(nominalTotalCost_) +
                        " \t state-input equality constraint ISE: " + std::to_string(stateInputEqConstraintISE_) +
                        " \t state equality constraint ISE: " + std::to_string(stateEqConstraintISE_) +
                        " \t state equality final constraint ISE: " + std::to_string(stateEqFinalConstraintISE_) +
                        " \t inequality penalty: " + std::to_string(inequalityConstraintPenalty_) +
                        " \t inequality ISE: " + std::to_string(inequalityConstraintISE_) + "\n" +
                        " \t forward pass average time step: " + std::to_string(avgTimeStepFP_ * 1e+3) + " [ms].";
    BASE::printString(linesearchDisplay);
>>>>>>> 4bca3ccf
  }
}

/******************************************************************************************************/
/******************************************************************************************************/
/******************************************************************************************************/
template <size_t STATE_DIM, size_t INPUT_DIM>
void DDP_BASE<STATE_DIM, INPUT_DIM>::lineSearchTask() {
  size_t taskId = nextTaskId_++;  // assign task ID (atomic)

  // local search forward simulation's variables
  scalar_t totalCost;
  scalar_t stateInputEqConstraintISE;
  scalar_t stateEqConstraintISE, stateEqFinalConstraintISE;
  scalar_t inequalityConstraintPenalty, inequalityConstraintISE;
  linear_controller_array_t controllersStock(numPartitions_);
  scalar_array2_t timeTrajectoriesStock(numPartitions_);
  size_array2_t postEventIndicesStock(numPartitions_);
  state_vector_array2_t stateTrajectoriesStock(numPartitions_);
  input_vector_array2_t inputTrajectoriesStock(numPartitions_);
  ModelDataBase::array2_t modelDataTrajectoriesStock(numPartitions_);

  while (true) {
    size_t alphaExp = lineSearchImpl_.alphaExpNext++;
    scalar_t stepLength = ddpSettings_.lineSearch_.maxStepLength_ * std::pow(ddpSettings_.lineSearch_.contractionRate_, alphaExp);

    /*
     * finish this thread's task since the learning rate is less than the minimum learning rate.
     * This means that the all the line search tasks are already processed or they are under
     * process in other threads.
     */
    if (!numerics::almost_ge(stepLength, ddpSettings_.lineSearch_.minStepLength_)) {
      break;
    }

    // skip if the current learning rate is less than the best candidate
    if (stepLength < lineSearchImpl_.stepLengthStar) {
      // display
      if (ddpSettings_.displayInfo_) {
        std::string linesearchDisplay;
        linesearchDisplay = "\t [Thread " + std::to_string(taskId) + "] rollout with step length " + std::to_string(stepLength) +
                            " is skipped: A larger learning rate is already found!";
        BASE::printString(linesearchDisplay);
      }
      break;
    }

    // do a line search
<<<<<<< HEAD
    lsControllersStock = lineSearchImpl_.initLScontrollersStock;
    lineSearchWorker(taskId, stepLength, lsTotalCost, lsConstraint1ISE, lsConstraint1MaxNorm, lsConstraint2ISE, lsConstraint2MaxNorm,
                     lsInequalityConstraintPenalty, lsInequalityConstraintISE, lsControllersStock, lsTimeTrajectoriesStock,
                     lsPostEventIndicesStock, lsStateTrajectoriesStock, lsInputTrajectoriesStock);
=======
    controllersStock = initLScontrollersStock_;
    lineSearchWorker(taskId, learningRate, totalCost, stateInputEqConstraintISE, stateEqConstraintISE, stateEqFinalConstraintISE,
                     inequalityConstraintPenalty, inequalityConstraintISE, controllersStock, timeTrajectoriesStock, postEventIndicesStock,
                     stateTrajectoriesStock, inputTrajectoriesStock, modelDataTrajectoriesStock);
>>>>>>> 4bca3ccf

    bool terminateLinesearchTasks = false;
    {
      std::lock_guard<std::mutex> lock(lineSearchImpl_.lineSearchResultMutex);

      /*
       * based on the "Armijo backtracking" step length selection policy:
       * cost should be better than the baseline cost but learning rate should
       * be as high as possible. This is equivalent to a single core line search.
       */
<<<<<<< HEAD
      const bool progressCondition = lsTotalCost < (lineSearchImpl_.baselineTotalCost * (1.0 - 1e-3 * stepLength));
      const bool armijoCondition = lsTotalCost < (lineSearchImpl_.baselineTotalCost -
                                                  ddpSettings_.lineSearch_.armijoCoefficient_ * stepLength * nominalControllerUpdateIS_);
      if (armijoCondition && stepLength > lineSearchImpl_.stepLengthStar) {
        nominalTotalCost_ = lsTotalCost;
        lineSearchImpl_.stepLengthStar = stepLength;
        nominalConstraint1ISE_ = lsConstraint1ISE;
        nominalConstraint1MaxNorm_ = lsConstraint1MaxNorm;
        nominalConstraint2ISE_ = lsConstraint2ISE;
        nominalConstraint2MaxNorm_ = lsConstraint2MaxNorm;
        nominalInequalityConstraintPenalty_ = lsInequalityConstraintPenalty;
        nominalInequalityConstraintISE_ = lsInequalityConstraintISE;

        nominalControllersStock_.swap(lsControllersStock);
        nominalTimeTrajectoriesStock_.swap(lsTimeTrajectoriesStock);
        nominalPostEventIndicesStock_.swap(lsPostEventIndicesStock);
        nominalStateTrajectoriesStock_.swap(lsStateTrajectoriesStock);
        nominalInputTrajectoriesStock_.swap(lsInputTrajectoriesStock);
=======
      if (totalCost < (baselineTotalCost_ * (1 - 1e-3 * learningRate)) && learningRate > learningRateStar_) {
        nominalTotalCost_ = totalCost;
        learningRateStar_ = learningRate;
        stateInputEqConstraintISE_ = stateInputEqConstraintISE;
        stateEqConstraintISE_ = stateEqConstraintISE;
        stateEqFinalConstraintISE_ = stateEqFinalConstraintISE;
        inequalityConstraintPenalty_ = inequalityConstraintPenalty;
        inequalityConstraintISE_ = inequalityConstraintISE;

        nominalControllersStock_.swap(controllersStock);
        nominalTimeTrajectoriesStock_.swap(timeTrajectoriesStock);
        nominalPostEventIndicesStock_.swap(postEventIndicesStock);
        nominalStateTrajectoriesStock_.swap(stateTrajectoriesStock);
        nominalInputTrajectoriesStock_.swap(inputTrajectoriesStock);
        modelDataTrajectoriesStock_.swap(modelDataTrajectoriesStock);
>>>>>>> 4bca3ccf

        // whether to stop all other thread.
        terminateLinesearchTasks = true;
        for (size_t i = 0; i < alphaExp; i++) {
          if (!lineSearchImpl_.alphaProcessed[i]) {
            terminateLinesearchTasks = false;
            break;
          }
        }  // end of i loop

      }  // end of if

      lineSearchImpl_.alphaProcessed[alphaExp] = true;

    }  // end lock

    // kill other ongoing line search tasks
    if (terminateLinesearchTasks) {
      event_handler_t::activateKillIntegration();  // kill all integrators
      if (ddpSettings_.displayInfo_) {
        BASE::printString("\t LS: interrupt other rollout's integrations.");
      }
      break;
    }

  }  // end of while loop
}

/******************************************************************************************************/
/******************************************************************************************************/
/***************************************************************************************************** */
template <size_t STATE_DIM, size_t INPUT_DIM>
<<<<<<< HEAD
void DDP_BASE<STATE_DIM, INPUT_DIM>::lineSearchWorker(size_t workerIndex, scalar_t stepLength, scalar_t& lsTotalCost,
                                                      scalar_t& lsConstraint1ISE, scalar_t& lsConstraint1MaxNorm,
                                                      scalar_t& lsConstraint2ISE, scalar_t& lsConstraint2MaxNorm,
                                                      scalar_t& lsInequalityConstraintPenalty, scalar_t& lsInequalityConstraintISE,
                                                      linear_controller_array_t& lsControllersStock,
                                                      scalar_array2_t& lsTimeTrajectoriesStock, size_array2_t& lsPostEventIndicesStock,
                                                      state_vector_array2_t& lsStateTrajectoriesStock,
                                                      input_vector_array2_t& lsInputTrajectoriesStock) {
  // modifying uff by local increments
  for (auto& controller : lsControllersStock) {
    for (size_t k = 0; k < controller.size(); k++) {
      controller.biasArray_[k] += stepLength * controller.deltaBiasArray_[k];
=======
void DDP_BASE<STATE_DIM, INPUT_DIM>::lineSearchWorker(size_t workerIndex, scalar_t learningRate, scalar_t& totalCost,
                                                      scalar_t& stateInputEqConstraintISE, scalar_t& stateEqConstraintISE,
                                                      scalar_t& stateEqFinalConstraintISE, scalar_t& inequalityConstraintPenalty,
                                                      scalar_t& inequalityConstraintISE, linear_controller_array_t& controllersStock,
                                                      scalar_array2_t& timeTrajectoriesStock, size_array2_t& postEventIndicesStock,
                                                      state_vector_array2_t& stateTrajectoriesStock,
                                                      input_vector_array2_t& inputTrajectoriesStock,
                                                      ModelDataBase::array2_t& modelDataTrajectoriesStock) {
  // modifying uff by local increments
  for (size_t i = 0; i < numPartitions_; i++) {
    for (size_t k = 0; k < controllersStock[i].timeStamp_.size(); k++) {
      controllersStock[i].biasArray_[k] += learningRate * controllersStock[i].deltaBiasArray_[k];
>>>>>>> 4bca3ccf
    }
  }

  try {
    // perform a rollout
    scalar_t avgTimeStepFP = rolloutTrajectory(controllersStock, timeTrajectoriesStock, postEventIndicesStock, stateTrajectoriesStock,
                                               inputTrajectoriesStock, modelDataTrajectoriesStock, workerIndex);

    // calculate rollout constraints
<<<<<<< HEAD
    size_array2_t lsNc1TrajectoriesStock(numPartitions_);
    constraint1_vector_array2_t lsEvTrajectoryStock(numPartitions_);
    size_array2_t lsNc2TrajectoriesStock(numPartitions_);
    constraint2_vector_array2_t lsHvTrajectoryStock(numPartitions_);
    size_array2_t lsNcIneqTrajectoriesStock(numPartitions_);
    scalar_array3_t lshTrajectoryStock(numPartitions_);
    size_array2_t lsNc2FinalStock(numPartitions_);
    constraint2_vector_array2_t lsHvFinalStock(numPartitions_);

    if (lineSearchImpl_.lsComputeISEs) {
      // calculate rollout constraints
      calculateRolloutConstraints(lsTimeTrajectoriesStock, lsPostEventIndicesStock, lsStateTrajectoriesStock, lsInputTrajectoriesStock,
                                  lsNc1TrajectoriesStock, lsEvTrajectoryStock, lsNc2TrajectoriesStock, lsHvTrajectoryStock,
                                  lsNcIneqTrajectoriesStock, lshTrajectoryStock, lsNc2FinalStock, lsHvFinalStock, workerIndex);
      // calculate constraint type-1 ISE and maximum norm
      lsConstraint1MaxNorm = calculateConstraintISE(lsTimeTrajectoriesStock, lsNc1TrajectoriesStock, lsEvTrajectoryStock, lsConstraint1ISE);
      // calculates type-2 constraint ISE and maximum norm
      lsConstraint2MaxNorm = calculateConstraintISE(lsTimeTrajectoriesStock, lsNc2TrajectoriesStock, lsHvTrajectoryStock, lsConstraint2ISE);
      // inequalityConstraints
      lsInequalityConstraintPenalty = calculateInequalityConstraintPenalty(lsTimeTrajectoriesStock, lsNcIneqTrajectoriesStock,
                                                                           lshTrajectoryStock, lsInequalityConstraintISE, workerIndex);
    } else {
      lsConstraint1ISE = lsConstraint1MaxNorm = 0.0;
      lsConstraint2ISE = lsConstraint2MaxNorm = 0.0;
      lsInequalityConstraintPenalty = 0.0;
      lsInequalityConstraintISE = 0.0;
    }

=======
    calculateRolloutConstraintsISE(timeTrajectoriesStock, postEventIndicesStock, stateTrajectoriesStock, inputTrajectoriesStock,
                                   stateInputEqConstraintISE, stateEqConstraintISE, stateEqFinalConstraintISE, inequalityConstraintISE,
                                   inequalityConstraintPenalty, workerIndex);
>>>>>>> 4bca3ccf
    // calculate rollout cost
    totalCost =
        calculateRolloutCost(timeTrajectoriesStock, postEventIndicesStock, stateTrajectoriesStock, inputTrajectoriesStock, workerIndex);
    // calculates rollout merit
    totalCost = calculateRolloutMerit(totalCost, stateInputEqConstraintISE, stateEqConstraintISE, stateEqFinalConstraintISE,
                                      inequalityConstraintPenalty);

    // display
    if (ddpSettings_.displayInfo_) {
      std::string linesearchDisplay;
<<<<<<< HEAD
      linesearchDisplay = "\t [Thread " + std::to_string(workerIndex) + "] - step length " + std::to_string(stepLength) +
                          " \t cost: " + std::to_string(lsTotalCost) + " \t constraint ISE: " + std::to_string(lsConstraint1ISE) +
                          " \t inequality penalty: " + std::to_string(lsInequalityConstraintPenalty) +
                          " \t inequality ISE: " + std::to_string(lsInequalityConstraintISE) + "\n";
      linesearchDisplay += "\t final constraint type-2:   ";
      for (size_t i = 0; i < numPartitions_; i++) {
        linesearchDisplay += "[" + std::to_string(i) + "]: ";
        for (size_t j = 0; j < lsNc2FinalStock[i].size(); j++) {
          for (size_t m = 0; m < lsNc2FinalStock[i][j]; m++) {
            linesearchDisplay += std::to_string(lsHvFinalStock[i][j](m)) + ", ";
          }
        }
        linesearchDisplay += "  ";
      }  // end of i loop
      linesearchDisplay += "\n\t forward pass average time step: " + std::to_string(avgTimeStepFP * 1e+3) + " [ms].";
=======
      linesearchDisplay = " \t [Thread " + std::to_string(workerIndex) + "] - learningRate " + std::to_string(learningRate) +
                          " \t cost: " + std::to_string(totalCost) +
                          " \t state-input equality constraint ISE: " + std::to_string(stateInputEqConstraintISE) +
                          " \t state equality constraint ISE: " + std::to_string(stateEqConstraintISE) +
                          " \t state equality final constraint ISE: " + std::to_string(stateEqFinalConstraintISE) +
                          " \t inequality penalty: " + std::to_string(inequalityConstraintPenalty) +
                          " \t inequality ISE: " + std::to_string(inequalityConstraintISE) + "\n" +
                          " \t forward pass average time step: " + std::to_string(avgTimeStepFP * 1e+3) + " [ms].";
>>>>>>> 4bca3ccf
      BASE::printString(linesearchDisplay);
    }

  } catch (const std::exception& error) {
    totalCost = std::numeric_limits<scalar_t>::max();
    if (ddpSettings_.displayInfo_) {
      BASE::printString("\t [Thread " + std::to_string(workerIndex) + "] rollout with step length " + std::to_string(stepLength) +
                        " is terminated: " + error.what());
    }
  }
}

/******************************************************************************************************/
/******************************************************************************************************/
/******************************************************************************************************/
template <size_t STATE_DIM, size_t INPUT_DIM>
void DDP_BASE<STATE_DIM, INPUT_DIM>::levenbergMarquardt() {
  // levenberg marquardt forward simulation's variables
  scalar_t lvTotalCost;
  scalar_t lvConstraint1ISE, lvConstraint2ISE, lvInequalityConstraintPenalty, lvInequalityConstraintISE;
  scalar_t lvConstraint1MaxNorm, lvConstraint2MaxNorm;
  scalar_array2_t lvTimeTrajectoriesStock(numPartitions_);
  size_array2_t lvPostEventIndicesStock(numPartitions_);
  state_vector_array2_t lvStateTrajectoriesStock(numPartitions_);
  input_vector_array2_t lvInputTrajectoriesStock(numPartitions_);

  // do a full step rollout
  const size_t taskId = 0;
  const scalar_t stepLength = isInitInternalControllerEmpty_ ? 0.0 : 1.0;
  lineSearchWorker(taskId, stepLength, lvTotalCost, lvConstraint1ISE, lvConstraint1MaxNorm, lvConstraint2ISE, lvConstraint2MaxNorm,
                   lvInequalityConstraintPenalty, lvInequalityConstraintISE, nominalControllersStock_, lvTimeTrajectoriesStock,
                   lvPostEventIndicesStock, lvStateTrajectoriesStock, lvInputTrajectoriesStock);

  // alias for the Levenberg_Marquardt settings
  const auto& lvSettings = ddpSettings_.levenbergMarquardt_;

  // compute pho (the ratio between actual reduction and predicted reduction)
  const auto predictedCost = sTrajectoryStock_[initActivePartition_].front()(0);
  auto actualReduction = nominalTotalCost_ - lvTotalCost;
  auto predictedReduction = nominalTotalCost_ - predictedCost;
  if (std::abs(actualReduction) < 1e-3 * std::abs(nominalTotalCost_)) {
    levenbergMarquardtImpl_.pho = 1.0;
  } else {
    levenbergMarquardtImpl_.pho = actualReduction / predictedReduction;
  }

  // display
  if (ddpSettings_.displayInfo_) {
    // std::cerr << "Previous Cost: " << nominalTotalCost_ << ",   Actual Cost: " << lvTotalCost << ",  Predicted Cost: " << predictedCost
    //          << std::endl;
    std::cerr << "Actual Reduction: " << actualReduction << ",   Predicted Reduction: " << predictedReduction << std::endl;
  }

  // adjust riccatiMultipleAdaptiveRatio and riccatiMultiple
  if (levenbergMarquardtImpl_.pho < 0.25) {
    // increase riccatiMultipleAdaptiveRatio
    levenbergMarquardtImpl_.riccatiMultipleAdaptiveRatio =
        std::max(1.0, levenbergMarquardtImpl_.riccatiMultipleAdaptiveRatio) * lvSettings.riccatiMultipleDefaultRatio_;

    // increase riccatiMultiple
    auto riccatiMultipleTemp = levenbergMarquardtImpl_.riccatiMultipleAdaptiveRatio * levenbergMarquardtImpl_.riccatiMultiple;
    if (riccatiMultipleTemp > lvSettings.riccatiMultipleDefaultFactor_) {
      levenbergMarquardtImpl_.riccatiMultiple = riccatiMultipleTemp;
    } else {
      levenbergMarquardtImpl_.riccatiMultiple = lvSettings.riccatiMultipleDefaultFactor_;
    }

  } else if (levenbergMarquardtImpl_.pho > 0.75) {
    // decrease riccatiMultipleAdaptiveRatio
    levenbergMarquardtImpl_.riccatiMultipleAdaptiveRatio =
        std::min(1.0, levenbergMarquardtImpl_.riccatiMultipleAdaptiveRatio) / lvSettings.riccatiMultipleDefaultRatio_;

    // decrease riccatiMultiple
    auto riccatiMultipleTemp = levenbergMarquardtImpl_.riccatiMultipleAdaptiveRatio * levenbergMarquardtImpl_.riccatiMultiple;
    if (riccatiMultipleTemp > lvSettings.riccatiMultipleDefaultFactor_) {
      levenbergMarquardtImpl_.riccatiMultiple = riccatiMultipleTemp;
    } else {
      levenbergMarquardtImpl_.riccatiMultiple = 0.0;
    }
  } else {
    levenbergMarquardtImpl_.riccatiMultipleAdaptiveRatio = 1.0;
    // levenbergMarquardtImpl_.riccatiMultiple will not change.
  }

  // accept or reject the step and modify numSuccessiveRejections
  if (levenbergMarquardtImpl_.pho >= lvSettings.minAcceptedPho_ || isInitInternalControllerEmpty_ || true) {
    // accept the solution
    levenbergMarquardtImpl_.numSuccessiveRejections = 0;

    // update nominal trajectories
    nominalTotalCost_ = lvTotalCost;
    nominalConstraint1ISE_ = lvConstraint1ISE;
    nominalConstraint1MaxNorm_ = lvConstraint1MaxNorm;
    nominalConstraint2ISE_ = lvConstraint2ISE;
    nominalConstraint2MaxNorm_ = lvConstraint2MaxNorm;
    nominalInequalityConstraintPenalty_ = lvInequalityConstraintPenalty;
    nominalInequalityConstraintISE_ = lvInequalityConstraintISE;

    nominalTimeTrajectoriesStock_.swap(lvTimeTrajectoriesStock);
    nominalPostEventIndicesStock_.swap(lvPostEventIndicesStock);
    nominalStateTrajectoriesStock_.swap(lvStateTrajectoriesStock);
    nominalInputTrajectoriesStock_.swap(lvInputTrajectoriesStock);
    // update nominal controller: just clear the feedforward increments
    for (auto& controller : nominalControllersStock_) {
      controller.deltaBiasArray_.clear();
    }

  } else {
    // reject the solution
    ++levenbergMarquardtImpl_.numSuccessiveRejections;

    // swap back the cached nominal trajectories
    swapNominalTrajectoriesToCache();
    // update nominal controller
    std::swap(nominalControllerUpdateIS_, cachedControllerUpdateIS_);
    nominalControllersStock_.swap(cachedControllersStock_);
  }

  // display
  if (ddpSettings_.displayInfo_) {
    std::string levenbergMarquardtDisplay;
    if (levenbergMarquardtImpl_.numSuccessiveRejections == 0) {
      levenbergMarquardtDisplay = "The step is accepted with pho: " + std::to_string(levenbergMarquardtImpl_.pho) + ". ";
    } else {
      levenbergMarquardtDisplay = "The step is rejected with pho: " + std::to_string(levenbergMarquardtImpl_.pho) + " (" +
                                  std::to_string(levenbergMarquardtImpl_.numSuccessiveRejections) + " out of " +
                                  std::to_string(lvSettings.maxNumSuccessiveRejections_) + "). ";
    }

    if (numerics::almost_eq(levenbergMarquardtImpl_.riccatiMultipleAdaptiveRatio, 1.0)) {
      levenbergMarquardtDisplay += "The Riccati multiple is kept constant: ";
    } else if (levenbergMarquardtImpl_.riccatiMultipleAdaptiveRatio < 1.0) {
      levenbergMarquardtDisplay += "The Riccati multiple is decreased to: ";
    } else {
      levenbergMarquardtDisplay += "The Riccati multiple is increased to: ";
    }
    levenbergMarquardtDisplay += std::to_string(levenbergMarquardtImpl_.riccatiMultiple) +
                                 ", with ratio: " + std::to_string(levenbergMarquardtImpl_.riccatiMultipleAdaptiveRatio) + ".";

    BASE::printString(levenbergMarquardtDisplay);
  }

  // max accepted number of successive rejections
  if (levenbergMarquardtImpl_.numSuccessiveRejections > lvSettings.maxNumSuccessiveRejections_) {
    throw std::runtime_error("The maximum number of successive solution rejections has been reached!");
  }
}

/******************************************************************************************************/
/******************************************************************************************************/
/***************************************************************************************************** */
template <size_t STATE_DIM, size_t INPUT_DIM>
typename DDP_BASE<STATE_DIM, INPUT_DIM>::scalar_t DDP_BASE<STATE_DIM, INPUT_DIM>::solveSequentialRiccatiEquations(
    const state_matrix_t& SmFinal, const state_vector_t& SvFinal, const scalar_t& sFinal) {
  SmFinalStock_[finalActivePartition_] = SmFinal;
  SvFinalStock_[finalActivePartition_] = SvFinal;
  SveFinalStock_[finalActivePartition_].setZero();
  sFinalStock_[finalActivePartition_] = sFinal;

  // solve it sequentially for the first time when useParallelRiccatiSolverFromInitItr_ is false
  if (iteration_ == 0 && !useParallelRiccatiSolverFromInitItr_) {
    nextTaskId_ = 0;
    for (int i = 0; i < ddpSettings_.nThreads_; i++) {
      riccatiSolverTask();
    }
  }
  // solve it in parallel if useParallelRiccatiSolverFromInitItr_ is true
  else {
    nextTaskId_ = 0;
    std::function<void(void)> task = [this] { riccatiSolverTask(); };
    runParallel(task, ddpSettings_.nThreads_);
  }

  // total number of call
  size_t numSteps = 0;
  for (size_t i = initActivePartition_; i <= finalActivePartition_; i++) {
    numSteps += SsTimeTrajectoryStock_[i].size();
  }

  // average time step
  return (finalTime_ - initTime_) / numSteps;
}

/******************************************************************************************************/
/******************************************************************************************************/
/***************************************************************************************************** */
template <size_t STATE_DIM, size_t INPUT_DIM>
typename DDP_BASE<STATE_DIM, INPUT_DIM>::scalar_t DDP_BASE<STATE_DIM, INPUT_DIM>::calculateConstraintISE(
    const scalar_array2_t& timeTrajectoriesStock, const size_array2_t& nc1TrajectoriesStock,
    const constraint1_vector_array2_t& EvTrajectoriesStock) const {
  scalar_t constraintISE = 0.0;
  scalar_t currentSquaredNormError;
  scalar_t nextSquaredNormError;
  for (size_t i = 0; i < numPartitions_; i++) {
    currentSquaredNormError = 0.0;
    nextSquaredNormError = 0.0;

    for (size_t k = 0; k + 1 < timeTrajectoriesStock[i].size(); k++) {
      if (k == 0) {
        size_t nc1 = nc1TrajectoriesStock[i][0];
        if (nc1 > 0) {
          currentSquaredNormError = EvTrajectoriesStock[i][0].head(nc1).squaredNorm();
        } else {
          currentSquaredNormError = 0.0;
        }
      } else {
        currentSquaredNormError = nextSquaredNormError;
      }

      size_t nc1 = nc1TrajectoriesStock[i][k + 1];
      if (nc1 > 0) {
        nextSquaredNormError = EvTrajectoriesStock[i][k + 1].head(nc1).squaredNorm();
      } else {
        nextSquaredNormError = 0.0;
      }

      constraintISE +=
          0.5 * (currentSquaredNormError + nextSquaredNormError) * (timeTrajectoriesStock[i][k + 1] - timeTrajectoriesStock[i][k]);

    }  // end of k loop
  }    // end of i loop

  return constraintISE;
}

/******************************************************************************************************/
/******************************************************************************************************/
/***************************************************************************************************** */
template <size_t STATE_DIM, size_t INPUT_DIM>
typename DDP_BASE<STATE_DIM, INPUT_DIM>::scalar_t DDP_BASE<STATE_DIM, INPUT_DIM>::calculateInequalityConstraintPenalty(
    const scalar_array2_t& timeTrajectoriesStock, const size_array2_t& ncIneqTrajectoriesStock, const scalar_array3_t& hTrajectoriesStock,
    scalar_t& inequalityISE, size_t workerIndex /* = 0 */) {
  scalar_t constraintPenalty(0.0);
  scalar_t currentPenalty(0.0);
  scalar_t nextPenalty(0.0);

  inequalityISE = 0.0;
  scalar_t currentInequalityViolationSquaredNorm(0.0);
  scalar_t nextInequalityViolationSquaredNorm(0.0);

  for (size_t i = 0; i < numPartitions_; i++) {
    for (size_t k = 0; k + 1 < timeTrajectoriesStock[i].size(); k++) {
      if (k == 0) {
        if (ncIneqTrajectoriesStock[i][0] > 0) {
          penaltyPtrStock_[workerIndex]->getPenaltyCost(hTrajectoriesStock[i][k], currentPenalty);
          penaltyPtrStock_[workerIndex]->getConstraintViolationSquaredNorm(hTrajectoriesStock[i][k], currentInequalityViolationSquaredNorm);
        } else {
          currentPenalty = 0.0;
          currentInequalityViolationSquaredNorm = 0.0;
        }
      } else {
        currentPenalty = nextPenalty;
        currentInequalityViolationSquaredNorm = nextInequalityViolationSquaredNorm;
      }

      if (ncIneqTrajectoriesStock[i][k + 1] > 0) {
        penaltyPtrStock_[workerIndex]->getPenaltyCost(hTrajectoriesStock[i][k + 1], nextPenalty);
        penaltyPtrStock_[workerIndex]->getConstraintViolationSquaredNorm(hTrajectoriesStock[i][k + 1], nextInequalityViolationSquaredNorm);
      } else {
        nextPenalty = 0.0;
        nextInequalityViolationSquaredNorm = 0.0;
      }

      constraintPenalty += 0.5 * (currentPenalty + nextPenalty) * (timeTrajectoriesStock[i][k + 1] - timeTrajectoriesStock[i][k]);
      inequalityISE += 0.5 * (currentInequalityViolationSquaredNorm + nextInequalityViolationSquaredNorm) *
                       (timeTrajectoriesStock[i][k + 1] - timeTrajectoriesStock[i][k]);

    }  // end of k loop
  }    // end of i loop

  return constraintPenalty;
}

/******************************************************************************************************/
/******************************************************************************************************/
/***************************************************************************************************** */
template <size_t STATE_DIM, size_t INPUT_DIM>
void DDP_BASE<STATE_DIM, INPUT_DIM>::calculateControllerUpdateMaxNorm(scalar_t& maxDeltaUffNorm, scalar_t& maxDeltaUeeNorm) {
  maxDeltaUffNorm = 0.0;
  maxDeltaUeeNorm = 0.0;
  for (size_t i = initActivePartition_; i <= finalActivePartition_; i++) {
    for (size_t k = 0; k < nominalControllersStock_[i].timeStamp_.size(); k++) {
      maxDeltaUffNorm = std::max(maxDeltaUffNorm, nominalControllersStock_[i].deltaBiasArray_[k].norm());

      const auto& time = nominalControllersStock_[i].timeStamp_[k];
      const auto indexAlpha = EigenLinearInterpolation<state_vector_t>::timeSegment(time, &(nominalTimeTrajectoriesStock_[i]));
      state_vector_t nominalState;
      EigenLinearInterpolation<state_vector_t>::interpolate(indexAlpha, nominalState, &(nominalStateTrajectoriesStock_[i]));
      input_vector_t nominalInput;
      EigenLinearInterpolation<input_vector_t>::interpolate(indexAlpha, nominalInput, &(nominalInputTrajectoriesStock_[i]));
      input_vector_t deltaUee =
          nominalInput - nominalControllersStock_[i].gainArray_[k] * nominalState - nominalControllersStock_[i].biasArray_[k];
      maxDeltaUeeNorm = std::max(maxDeltaUeeNorm, deltaUee.norm());

    }  // end of k loop
  }    // end of i loop
}

/******************************************************************************************************/
/******************************************************************************************************/
/***************************************************************************************************** */
template <size_t STATE_DIM, size_t INPUT_DIM>
void DDP_BASE<STATE_DIM, INPUT_DIM>::swapNominalTrajectoriesToCache() {
  cachedTimeTrajectoriesStock_.swap(nominalTimeTrajectoriesStock_);
  cachedPostEventIndicesStock_.swap(nominalPostEventIndicesStock_);
  cachedStateTrajectoriesStock_.swap(nominalStateTrajectoriesStock_);
  cachedInputTrajectoriesStock_.swap(nominalInputTrajectoriesStock_);
  cachedModelDataTrajectoriesStock_.swap(modelDataTrajectoriesStock_);
}

/******************************************************************************************************/
/******************************************************************************************************/
/***************************************************************************************************** */
template <size_t STATE_DIM, size_t INPUT_DIM>
void DDP_BASE<STATE_DIM, INPUT_DIM>::correctInitcachedNominalTrajectories() {
  // for each partition
  for (size_t i = initActivePartition_; i <= finalActivePartition_; i++) {
    if (cachedTimeTrajectoriesStock_[i].empty()) {
      cachedPostEventIndicesStock_[i] = nominalPostEventIndicesStock_[i];
      cachedTimeTrajectoriesStock_[i] = nominalTimeTrajectoriesStock_[i];
      cachedStateTrajectoriesStock_[i] = nominalStateTrajectoriesStock_[i];
      cachedInputTrajectoriesStock_[i] = nominalInputTrajectoriesStock_[i];

    } else if (cachedTimeTrajectoriesStock_[i].back() < nominalTimeTrajectoriesStock_[i].back()) {
      // find the time segment
      const scalar_t finalTime = cachedTimeTrajectoriesStock_[i].back() + OCS2NumericTraits<scalar_t>::weakEpsilon();
      const auto timeSegment = LinearInterpolation<scalar_t>::timeSegment(finalTime, &nominalTimeTrajectoriesStock_[i]);

      // post event index
      const int sizeBeforeCorrection = cachedTimeTrajectoriesStock_[i].size();
      for (auto ind : nominalPostEventIndicesStock_[i]) {
        if (ind > timeSegment.first) {
          cachedPostEventIndicesStock_[i].push_back(ind - timeSegment.first + sizeBeforeCorrection);
        }
      }

      // time
      correctcachedTrajectoryTail(timeSegment, nominalTimeTrajectoriesStock_[i], cachedTimeTrajectoriesStock_[i]);
      // state
      correctcachedTrajectoryTail(timeSegment, nominalStateTrajectoriesStock_[i], cachedStateTrajectoriesStock_[i]);
      // input
      correctcachedTrajectoryTail(timeSegment, nominalInputTrajectoriesStock_[i], cachedInputTrajectoriesStock_[i]);

      // debugging checks for the added tail
      if (ddpSettings_.debugCaching_) {
        for (int k = timeSegment.first + 1; k < nominalTimeTrajectoriesStock_[i].size(); k++) {
          auto indexAlpha =
              LinearInterpolation<scalar_t>::timeSegment(nominalTimeTrajectoriesStock_[i][k], &cachedTimeTrajectoriesStock_[i]);

          state_vector_t stateCached;
          EigenLinearInterpolation<state_vector_t>::interpolate(indexAlpha, stateCached, &cachedStateTrajectoriesStock_[i]);
          if (!stateCached.isApprox(nominalStateTrajectoriesStock_[i][k])) {
            throw std::runtime_error("The tail of the cached state trajectory is not correctly set.");
          }

          input_vector_t inputCached;
          EigenLinearInterpolation<input_vector_t>::interpolate(indexAlpha, inputCached, &cachedInputTrajectoriesStock_[i]);
          if (!inputCached.isApprox(nominalInputTrajectoriesStock_[i][k])) {
            throw std::runtime_error("The tail of the cached input trajectory is not correctly set.");
          }
        }  // end of k loop
      }
    }

    // check for the event time indices
    if (ddpSettings_.debugCaching_) {
      auto postEvent = nominalPostEventIndicesStock_[i].rbegin();
      auto cachedPostEvent = cachedPostEventIndicesStock_[i].rbegin();
      for (; postEvent != nominalPostEventIndicesStock_[i].rend(); ++postEvent) {
        // nominal trajectory should have less event since it spans a shorter time period
        if (nominalTimeTrajectoriesStock_[i][*postEvent] != cachedTimeTrajectoriesStock_[i][*cachedPostEvent]) {
          throw std::runtime_error("Cached post event indexes are in correct.");
        }
        // check for the repeated time
        if (nominalTimeTrajectoriesStock_[i][*postEvent - 1] != cachedTimeTrajectoriesStock_[i][*cachedPostEvent - 1]) {
          throw std::runtime_error("Cached post event indexes are biased by -1.");
        }
        ++cachedPostEvent;
      }  // end of postEvent loop
    }

  }  // end of i loop
}

/******************************************************************************************************/
/******************************************************************************************************/
/***************************************************************************************************** */
template <size_t STATE_DIM, size_t INPUT_DIM>
template <typename Data_T, class Alloc>
void DDP_BASE<STATE_DIM, INPUT_DIM>::correctcachedTrajectoryTail(std::pair<int, scalar_t> timeSegment,
                                                                 const std::vector<Data_T, Alloc>& currentTrajectory,
                                                                 std::vector<Data_T, Alloc>& cachedTrajectory) {
  // adding the fist cashed value
  Data_T firstCachedValue;
  LinearInterpolation<Data_T, Alloc>::interpolate(timeSegment, firstCachedValue, &currentTrajectory);
  cachedTrajectory.emplace_back(firstCachedValue);

  // Concatenate the rest
  const int ignoredSizeOfNominal = timeSegment.first + 1;

  cachedTrajectory.insert(cachedTrajectory.end(), currentTrajectory.begin() + ignoredSizeOfNominal, currentTrajectory.end());
}

/******************************************************************************************************/
/******************************************************************************************************/
/***************************************************************************************************** */
template <size_t STATE_DIM, size_t INPUT_DIM>
void DDP_BASE<STATE_DIM, INPUT_DIM>::printRolloutInfo() {
  std::cerr << "optimization cost:          " << nominalTotalCost_ << std::endl;
  std::cerr << "state-input constraint ISE: " << stateInputEqConstraintISE_ << std::endl;
  std::cerr << "state constraint ISE:       " << stateEqConstraintISE_ << std::endl;
  std::cerr << "state final constraint ISE: " << stateEqFinalConstraintISE_ << std::endl;
  std::cerr << "inequality Penalty:         " << inequalityConstraintPenalty_ << std::endl;
  std::cerr << "inequality ISE:             " << inequalityConstraintISE_ << std::endl;
  std::cerr << "forward pass average time step:  " << avgTimeStepFP_ * 1e+3 << " [ms]." << std::endl;
  std::cerr << "backward pass average time step: " << avgTimeStepBP_ * 1e+3 << " [ms]." << std::endl;
}

/******************************************************************************************************/
/******************************************************************************************************/
/***************************************************************************************************** */
template <size_t STATE_DIM, size_t INPUT_DIM>
void DDP_BASE<STATE_DIM, INPUT_DIM>::adjustController(const scalar_array_t& newEventTimes, const scalar_array_t& controllerEventTimes) {
  // adjust the nominal controllerStock using trajectory spreading
  if (nominalControllersStock_.size() > 0) {
    trajectorySpreadingController_.adjustController(newEventTimes, controllerEventTimes, nominalControllersStock_);
  }
}

/******************************************************************************************************/
/******************************************************************************************************/
/******************************************************************************************************/
template <size_t STATE_DIM, size_t INPUT_DIM>
typename DDP_BASE<STATE_DIM, INPUT_DIM>::scalar_t DDP_BASE<STATE_DIM, INPUT_DIM>::getValueFunction(scalar_t time,
                                                                                                   const state_vector_t& state) const {
  const auto partition = lookup::findBoundedActiveIntervalInTimeArray(partitioningTimes_, time);

  state_matrix_t Sm;
  const auto indexAlpha =
      EigenLinearInterpolation<state_matrix_t>::interpolate(time, Sm, &SsTimeTrajectoryStock_[partition], &SmTrajectoryStock_[partition]);

  state_vector_t Sv;
  EigenLinearInterpolation<state_vector_t>::interpolate(indexAlpha, Sv, &SvTrajectoryStock_[partition]);

  state_vector_t Sve;
  if (SveTrajectoryStock_[partition].empty()) {
    Sve.setZero();
  } else {
    EigenLinearInterpolation<state_vector_t>::interpolate(indexAlpha, Sve, &SveTrajectoryStock_[partition]);
  }

  scalar_t s;
  LinearInterpolation<scalar_t>::interpolate(indexAlpha, s, &sTrajectoryStock_[partition]);

  state_vector_t xNominal;
  EigenLinearInterpolation<state_vector_t>::interpolate(time, xNominal, &nominalTimeTrajectoriesStock_[partition],
                                                        &nominalStateTrajectoriesStock_[partition]);

  state_vector_t deltaX = state - xNominal;

  return s + deltaX.dot(Sv + Sve) + 0.5 * deltaX.dot(Sm * deltaX);
}

/******************************************************************************************************/
/******************************************************************************************************/
/******************************************************************************************************/
template <size_t STATE_DIM, size_t INPUT_DIM>
void DDP_BASE<STATE_DIM, INPUT_DIM>::getValueFunctionStateDerivative(scalar_t time, const state_vector_t& state, state_vector_t& Vx) const {
  const auto partition = lookup::findBoundedActiveIntervalInTimeArray(partitioningTimes_, time);

  state_matrix_t Sm;
  const auto indexAlpha =
      EigenLinearInterpolation<state_matrix_t>::interpolate(time, Sm, &SsTimeTrajectoryStock_[partition], &SmTrajectoryStock_[partition]);

  state_vector_t Sv;
  EigenLinearInterpolation<state_vector_t>::interpolate(indexAlpha, Sv, &SvTrajectoryStock_[partition]);

  state_vector_t Sve;
  if (SveTrajectoryStock_[partition].empty()) {
    Sve.setZero();
  } else {
    EigenLinearInterpolation<state_vector_t>::interpolate(indexAlpha, Sve, &SveTrajectoryStock_[partition]);
  }

  state_vector_t xNominal;
  EigenLinearInterpolation<state_vector_t>::interpolate(time, xNominal, &nominalTimeTrajectoriesStock_[partition],
                                                        &nominalStateTrajectoriesStock_[partition]);

  state_vector_t deltaX = state - xNominal;

  Vx = Sm * deltaX + Sv + Sve;
}

/******************************************************************************************************/
/******************************************************************************************************/
/***************************************************************************************************** */
template <size_t STATE_DIM, size_t INPUT_DIM>
void DDP_BASE<STATE_DIM, INPUT_DIM>::useParallelRiccatiSolverFromInitItr(bool flag) {
  useParallelRiccatiSolverFromInitItr_ = flag;
}

/******************************************************************************************************/
/******************************************************************************************************/
/***************************************************************************************************** */
template <size_t STATE_DIM, size_t INPUT_DIM>
void DDP_BASE<STATE_DIM, INPUT_DIM>::getPerformanceIndeces(scalar_t& costFunction, scalar_t& constraint1ISE,
                                                           scalar_t& constraint2ISE) const {
  costFunction = nominalTotalCost_;
  constraint1ISE = stateInputEqConstraintISE_;
  constraint2ISE = stateEqConstraintISE_;
}

/******************************************************************************************************/
/******************************************************************************************************/
/***************************************************************************************************** */
template <size_t STATE_DIM, size_t INPUT_DIM>
size_t DDP_BASE<STATE_DIM, INPUT_DIM>::getNumIterations() const {
  return iteration_;
}

/******************************************************************************************************/
/******************************************************************************************************/
/***************************************************************************************************** */
template <size_t STATE_DIM, size_t INPUT_DIM>
void DDP_BASE<STATE_DIM, INPUT_DIM>::getIterationsLog(eigen_scalar_array_t& iterationCost, eigen_scalar_array_t& iterationISE1,
                                                      eigen_scalar_array_t& iterationISE2) const {
  iterationCost = iterationCost_;
  iterationISE1 = iterationISE1_;
  iterationISE2 = iterationISE2_;
}

/******************************************************************************************************/
/******************************************************************************************************/
/***************************************************************************************************** */
template <size_t STATE_DIM, size_t INPUT_DIM>
void DDP_BASE<STATE_DIM, INPUT_DIM>::getIterationsLogPtr(const eigen_scalar_array_t*& iterationCostPtr,
                                                         const eigen_scalar_array_t*& iterationISE1Ptr,
                                                         const eigen_scalar_array_t*& iterationISE2Ptr) const {
  iterationCostPtr = &iterationCost_;
  iterationISE1Ptr = &iterationISE1_;
  iterationISE2Ptr = &iterationISE2_;
}

/******************************************************************************************************/
/******************************************************************************************************/
/***************************************************************************************************** */
template <size_t STATE_DIM, size_t INPUT_DIM>
DDP_Settings& DDP_BASE<STATE_DIM, INPUT_DIM>::ddpSettings() {
  return ddpSettings_;
}

/******************************************************************************************************/
/******************************************************************************************************/
/***************************************************************************************************** */
template <size_t STATE_DIM, size_t INPUT_DIM>
const DDP_Settings& DDP_BASE<STATE_DIM, INPUT_DIM>::ddpSettings() const {
  return ddpSettings_;
}

/******************************************************************************************************/
/******************************************************************************************************/
/***************************************************************************************************** */
template <size_t STATE_DIM, size_t INPUT_DIM>
void DDP_BASE<STATE_DIM, INPUT_DIM>::getPrimalSolution(scalar_t finalTime, primal_solution_t* primalSolutionPtr) const {
  // total number of nodes
  int N = 0;
  for (const scalar_array_t& timeTrajectory_i : nominalTimeTrajectoriesStock_) {
    N += timeTrajectory_i.size();
  }

  auto upperBound = [](const scalar_array_t& array, scalar_t value) {
    auto firstLargerValueIterator = std::upper_bound(array.begin(), array.end(), value);
    return static_cast<int>(firstLargerValueIterator - array.begin());
  };

  // fill trajectories
  primalSolutionPtr->timeTrajectory_.clear();
  primalSolutionPtr->timeTrajectory_.reserve(N);
  primalSolutionPtr->stateTrajectory_.clear();
  primalSolutionPtr->stateTrajectory_.reserve(N);
  primalSolutionPtr->inputTrajectory_.clear();
  primalSolutionPtr->inputTrajectory_.reserve(N);
  for (size_t i = initActivePartition_; i <= finalActivePartition_; i++) {
    // break if the start time of the partition is greater than the final time
    if (nominalTimeTrajectoriesStock_[i].front() > finalTime) {
      break;
    }
    // length of the copy
    const int length = upperBound(nominalTimeTrajectoriesStock_[i], finalTime);

    primalSolutionPtr->timeTrajectory_.insert(primalSolutionPtr->timeTrajectory_.end(), nominalTimeTrajectoriesStock_[i].begin(),
                                              nominalTimeTrajectoriesStock_[i].begin() + length);
    primalSolutionPtr->stateTrajectory_.insert(primalSolutionPtr->stateTrajectory_.end(), nominalStateTrajectoriesStock_[i].begin(),
                                               nominalStateTrajectoriesStock_[i].begin() + length);
    primalSolutionPtr->inputTrajectory_.insert(primalSolutionPtr->inputTrajectory_.end(), nominalInputTrajectoriesStock_[i].begin(),
                                               nominalInputTrajectoriesStock_[i].begin() + length);
  }

  // fill controller
  if (ddpSettings_.useFeedbackPolicy_) {
    primalSolutionPtr->controllerPtr_.reset(new linear_controller_t);
    // concatenate controller stock into a single controller
    for (size_t i = initActivePartition_; i <= finalActivePartition_; i++) {
      // break if the start time of the partition is greater than the final time
      if (nominalControllersStock_[i].timeStamp_.front() > finalTime) {
        break;
      }
      // length of the copy
      const int length = upperBound(nominalControllersStock_[i].timeStamp_, finalTime);
      primalSolutionPtr->controllerPtr_->concatenate(&(nominalControllersStock_[i]), 0, length);
    }
  } else {
    primalSolutionPtr->controllerPtr_.reset(
        new feedforward_controller_t(primalSolutionPtr->timeTrajectory_, primalSolutionPtr->inputTrajectory_));
  }

  // fill logic
  primalSolutionPtr->eventTimes_ = this->getLogicRulesPtr()->eventTimes();
  primalSolutionPtr->subsystemsSequence_ = this->getLogicRulesPtr()->subsystemsSequence();
}

/******************************************************************************************************/
/******************************************************************************************************/
/***************************************************************************************************** */
template <size_t STATE_DIM, size_t INPUT_DIM>
typename DDP_BASE<STATE_DIM, INPUT_DIM>::scalar_t DDP_BASE<STATE_DIM, INPUT_DIM>::getFinalTime() const {
  return finalTime_;
}

/******************************************************************************************************/
/******************************************************************************************************/
/***************************************************************************************************** */
template <size_t STATE_DIM, size_t INPUT_DIM>
const typename DDP_BASE<STATE_DIM, INPUT_DIM>::scalar_array_t& DDP_BASE<STATE_DIM, INPUT_DIM>::getPartitioningTimes() const {
  return partitioningTimes_;
}

/******************************************************************************************************/
/******************************************************************************************************/
/***************************************************************************************************** */
template <size_t STATE_DIM, size_t INPUT_DIM>
void DDP_BASE<STATE_DIM, INPUT_DIM>::rewindOptimizer(size_t firstIndex) {
  // No rewind is needed
  if (firstIndex == 0) {
    return;
  }

  // increment rewindCounter_
  rewindCounter_ += firstIndex;

  if (firstIndex > numPartitions_) {
    throw std::runtime_error("Index for rewinding is greater than the current size.");
  }

  const size_t preservedLength = numPartitions_ - firstIndex;
  for (size_t i = 0; i < numPartitions_; i++) {
    if (i < preservedLength) {
      nominalControllersStock_[i].swap(nominalControllersStock_[firstIndex + i]);
      SmFinalStock_[i] = SmFinalStock_[firstIndex + i];
      SvFinalStock_[i] = SvFinalStock_[firstIndex + i];
      SveFinalStock_[i] = SveFinalStock_[firstIndex + i];
      sFinalStock_[i] = sFinalStock_[firstIndex + i];
      xFinalStock_[i] = xFinalStock_[firstIndex + i];
    } else {
      nominalControllersStock_[i].clear();
      SmFinalStock_[i].setZero();
      SvFinalStock_[i].setZero();
      SveFinalStock_[i].setZero();
      sFinalStock_[i] = 0.0;
      xFinalStock_[i].setZero();
    }
  }
}

/******************************************************************************************************/
/******************************************************************************************************/
/***************************************************************************************************** */
template <size_t STATE_DIM, size_t INPUT_DIM>
const unsigned long long int& DDP_BASE<STATE_DIM, INPUT_DIM>::getRewindCounter() const {
  return rewindCounter_;
}

/******************************************************************************************************/
/******************************************************************************************************/
/***************************************************************************************************** */
template <size_t STATE_DIM, size_t INPUT_DIM>
void DDP_BASE<STATE_DIM, INPUT_DIM>::distributeWork() {
  const int N = ddpSettings_.nThreads_;
  startingIndicesRiccatiWorker_.resize(N);
  endingIndicesRiccatiWorker_.resize(N);

  int subsystemsPerThread = (finalActivePartition_ - initActivePartition_ + 1) / N;
  int remainingSubsystems = (finalActivePartition_ - initActivePartition_ + 1) % N;

  int startingId, endingId = finalActivePartition_;
  for (size_t i = 0; i < N; i++) {
    endingIndicesRiccatiWorker_[i] = endingId;
    if (remainingSubsystems > 0) {
      startingId = endingId - subsystemsPerThread;
      remainingSubsystems--;
    } else {
      startingId = endingId - subsystemsPerThread + 1;
    }
    startingIndicesRiccatiWorker_[i] = startingId;
    endingId = startingId - 1;
  }

  // adding the inactive subsystems
  endingIndicesRiccatiWorker_.front() = numPartitions_ - 1;
  startingIndicesRiccatiWorker_.back() = 0;

  if (ddpSettings_.displayInfo_) {
    std::cerr << "Initial Active Subsystem: " << initActivePartition_ << std::endl;
    std::cerr << "Final Active Subsystem:   " << finalActivePartition_ << std::endl;
    std::cerr << "Backward path work distribution:" << std::endl;
    for (size_t i = 0; i < N; i++) {
      std::cerr << "start: " << startingIndicesRiccatiWorker_[i] << "\t";
      std::cerr << "end: " << endingIndicesRiccatiWorker_[i] << "\t";
      std::cerr << "num: " << endingIndicesRiccatiWorker_[i] - startingIndicesRiccatiWorker_[i] + 1 << std::endl;
    }
    std::cerr << std::endl;
  }
}

/******************************************************************************************************/
/******************************************************************************************************/
/***************************************************************************************************** */
template <size_t STATE_DIM, size_t INPUT_DIM>
void DDP_BASE<STATE_DIM, INPUT_DIM>::runParallel(std::function<void(void)> taskFunction, size_t N) {
  threadPool_.runParallel([&](int) { taskFunction(); }, N);
}

/******************************************************************************************************/
/******************************************************************************************************/
/***************************************************************************************************** */
template <size_t STATE_DIM, size_t INPUT_DIM>
void DDP_BASE<STATE_DIM, INPUT_DIM>::setupOptimizer(size_t numPartitions) {
  if (numPartitions == 0) {
    throw std::runtime_error("Number of partitions cannot be zero!");
  }

  /*
   * nominal trajectories
   */
  nominalControllersStock_.resize(numPartitions);

  nominalTimeTrajectoriesStock_.resize(numPartitions);
  nominalPostEventIndicesStock_.resize(numPartitions);
  nominalStateTrajectoriesStock_.resize(numPartitions);
  nominalInputTrajectoriesStock_.resize(numPartitions);

<<<<<<< HEAD
  cachedControllersStock_.resize(numPartitions);
=======
  /*
   * cached trajectories
   */
>>>>>>> 4bca3ccf
  cachedTimeTrajectoriesStock_.resize(numPartitions);
  cachedPostEventIndicesStock_.resize(numPartitions);
  cachedStateTrajectoriesStock_.resize(numPartitions);
  cachedInputTrajectoriesStock_.resize(numPartitions);

  /*
   * Riccati solver variables and controller update
   */
  SmFinalStock_ = state_matrix_array_t(numPartitions, state_matrix_t::Zero());
  SvFinalStock_ = state_vector_array_t(numPartitions, state_vector_t::Zero());
  SveFinalStock_ = state_vector_array_t(numPartitions, state_vector_t::Zero());
  sFinalStock_ = scalar_array_t(numPartitions, 0.0);
  xFinalStock_ = state_vector_array_t(numPartitions, state_vector_t::Zero());

  SsTimeTrajectoryStock_.resize(numPartitions);
  SsNormalizedTimeTrajectoryStock_.resize(numPartitions);
  SsNormalizedEventsPastTheEndIndecesStock_.resize(numPartitions);
  sTrajectoryStock_.resize(numPartitions);
  SvTrajectoryStock_.resize(numPartitions);
  SveTrajectoryStock_.resize(numPartitions);
  SmTrajectoryStock_.resize(numPartitions);

  riccatiModificationStock_.resize(numPartitions);

  /*
   * model data
   */
  modelDataTrajectoriesStock_.resize(numPartitions);
  cachedModelDataTrajectoriesStock_.resize(numPartitions);

  /*
   * final LQ approximate variables
   */
  nc2FinalStock_.resize(numPartitions);
  HvFinalStock_.resize(numPartitions);
  FmFinalStock_.resize(numPartitions);
  qFinalStock_.resize(numPartitions);
  QvFinalStock_.resize(numPartitions);
  QmFinalStock_.resize(numPartitions);
<<<<<<< HEAD

  ncIneqTrajectoriesStock_.resize(numPartitions);  // ncIneq: Number of inequality constraints
  hTrajectoryStock_.resize(numPartitions);
  dhdxTrajectoryStock_.resize(numPartitions);
  ddhdxdxTrajectoryStock_.resize(numPartitions);
  dhduTrajectoryStock_.resize(numPartitions);
  ddhduduTrajectoryStock_.resize(numPartitions);
  ddhdudxTrajectoryStock_.resize(numPartitions);

  qTrajectoryStock_.resize(numPartitions);
  QvTrajectoryStock_.resize(numPartitions);
  QmTrajectoryStock_.resize(numPartitions);
  RvTrajectoryStock_.resize(numPartitions);
  RmTrajectoryStock_.resize(numPartitions);
  PmTrajectoryStock_.resize(numPartitions);

  RmInverseTrajectoryStock_.resize(numPartitions);
  RmCholeskyUpperTrajectoryStock_.resize(numPartitions);
=======
>>>>>>> 4bca3ccf
}

/******************************************************************************************************/
/******************************************************************************************************/
/***************************************************************************************************** */
template <size_t STATE_DIM, size_t INPUT_DIM>
void DDP_BASE<STATE_DIM, INPUT_DIM>::runInit() {
  // disable Eigen multi-threading
  Eigen::setNbThreads(1);

  // cache the nominal trajectories before the new rollout (time, state, input, ...)
  swapNominalTrajectoriesToCache();

  // initial controller rollout
  forwardPassTimer_.startTimer();
  avgTimeStepFP_ = rolloutTrajectory(nominalControllersStock_, nominalTimeTrajectoriesStock_, nominalPostEventIndicesStock_,
                                     nominalStateTrajectoriesStock_, nominalInputTrajectoriesStock_, modelDataTrajectoriesStock_);
  forwardPassTimer_.endTimer();

  // This is necessary for:
  // + The moving horizon (MPC) application
  // + The very first call of the algorithm where there is no previous nominal trajectories.
  correctInitcachedNominalTrajectories();

  // linearizing the dynamics and quadratizing the cost function along nominal trajectories
  linearQuadraticApproximationTimer_.startTimer();
  approximateOptimalControlProblem();

  // to check convergence of the main loop, we need to compute the total cost and ISEs
  bool computePerformanceIndex = ddpSettings_.displayInfo_ || ddpSettings_.maxNumIterations_ > 1;
<<<<<<< HEAD
  if (computePerformanceIndex || ddpSettings_.strategy_ == DDP_Strategy::LEVENBERG_MARQUARDT) {
    // calculate rollout constraint type-1 ISE
    nominalConstraint1MaxNorm_ =
        calculateConstraintISE(nominalTimeTrajectoriesStock_, nc1TrajectoriesStock_, EvTrajectoryStock_, nominalConstraint1ISE_);
    // calculate rollout constraint type-2 ISE
    if (!ddpSettings_.noStateConstraints_) {
      nominalConstraint2MaxNorm_ =
          calculateConstraintISE(nominalTimeTrajectoriesStock_, nc2TrajectoriesStock_, HvTrajectoryStock_, nominalConstraint2ISE_);
    } else {
      nominalConstraint2ISE_ = nominalConstraint2MaxNorm_ = 0.0;
    }
=======
  if (computePerformanceIndex) {
    // calculate rollout constraint
    calculateRolloutConstraintsISE(nominalTimeTrajectoriesStock_, nominalPostEventIndicesStock_, nominalStateTrajectoriesStock_,
                                   nominalInputTrajectoriesStock_, stateInputEqConstraintISE_, stateEqConstraintISE_,
                                   stateEqFinalConstraintISE_, inequalityConstraintISE_, inequalityConstraintPenalty_, 0);
>>>>>>> 4bca3ccf
    // calculate rollout cost
    nominalTotalCost_ = calculateRolloutCost(nominalTimeTrajectoriesStock_, nominalPostEventIndicesStock_, nominalStateTrajectoriesStock_,
                                             nominalInputTrajectoriesStock_, 0);
    // add penalty to cost
    nominalTotalCost_ += inequalityConstraintPenalty_;
    // calculates rollout merit
    nominalTotalCost_ = calculateRolloutMerit(nominalTotalCost_, stateInputEqConstraintISE_, stateEqConstraintISE_,
                                              stateEqFinalConstraintISE_, inequalityConstraintPenalty_);
  } else {
    nominalTotalCost_ = 0.0;
    stateInputEqConstraintISE_ = 0.0;
    stateEqConstraintISE_ = 0.0;
    stateEqFinalConstraintISE_ = 0.0;
  }
  linearQuadraticApproximationTimer_.endTimer();

  // solve Riccati equations
  backwardPassTimer_.startTimer();
  computeRiccatiModificationTerms();
  avgTimeStepBP_ = solveSequentialRiccatiEquations(SmHeuristics_, SvHeuristics_, sHeuristics_);
  backwardPassTimer_.endTimer();

  // calculate controller
  computeControllerTimer_.startTimer();
  // cache controller
  std::swap(cachedControllerUpdateIS_, nominalControllerUpdateIS_);
  cachedControllersStock_.swap(nominalControllersStock_);
  // update nominal controller
  calculateController();
  nominalControllerUpdateIS_ = calculateControllerUpdateIS(nominalControllersStock_);
  computeControllerTimer_.endTimer();

  // display
  if (ddpSettings_.displayInfo_) {
    printRolloutInfo();
  }

  // TODO(mspieler): this is not exception safe
  // restore default Eigen thread number
  Eigen::setNbThreads(0);
}

/******************************************************************************************************/
/******************************************************************************************************/
/***************************************************************************************************** */
template <size_t STATE_DIM, size_t INPUT_DIM>
void DDP_BASE<STATE_DIM, INPUT_DIM>::runIteration() {
  // disable Eigen multi-threading
  Eigen::setNbThreads(1);

<<<<<<< HEAD
  // finding the optimal stepLength and getting the optimal trajectories and controller
  bool computeISEs = ddpSettings_.displayInfo_ || !ddpSettings_.noStateConstraints_;

  // finding the optimal stepLength
  searchStrategyTimer_.startTimer();
  switch (ddpSettings_.strategy_) {  // clang-format off
    case DDP_Strategy::LINE_SEARCH: { lineSearch(computeISEs); break; }
    case DDP_Strategy::LEVENBERG_MARQUARDT: { levenbergMarquardt(); break; }
  }  // clang-format on
  searchStrategyTimer_.endTimer();
=======
  // finding the optimal learningRate
  maxLearningRate_ = ddpSettings_.maxLearningRate_;
  linesearchTimer_.startTimer();
  lineSearch();
  linesearchTimer_.endTimer();
>>>>>>> 4bca3ccf

  // linearizing the dynamics and quadratizing the cost function along nominal trajectories
  linearQuadraticApproximationTimer_.startTimer();
  approximateOptimalControlProblem();
  linearQuadraticApproximationTimer_.endTimer();

  // solve Riccati equations
  backwardPassTimer_.startTimer();
  computeRiccatiModificationTerms();
  avgTimeStepBP_ = solveSequentialRiccatiEquations(SmHeuristics_, SvHeuristics_, sHeuristics_);
  backwardPassTimer_.endTimer();

  // calculate controller
  computeControllerTimer_.startTimer();
  // cache controller
  std::swap(cachedControllerUpdateIS_, nominalControllerUpdateIS_);
  cachedControllersStock_.swap(nominalControllersStock_);
  // update nominal controller
  calculateController();
  nominalControllerUpdateIS_ = calculateControllerUpdateIS(nominalControllersStock_);
  computeControllerTimer_.endTimer();

  // display
  if (ddpSettings_.displayInfo_) {
    printRolloutInfo();
  }

  // TODO(mspieler): this is not exception safe
  // restore default Eigen thread number
  Eigen::setNbThreads(0);
}

/******************************************************************************************************/
/******************************************************************************************************/
/***************************************************************************************************** */
template <size_t STATE_DIM, size_t INPUT_DIM>
void DDP_BASE<STATE_DIM, INPUT_DIM>::runImpl(scalar_t initTime, const state_vector_t& initState, scalar_t finalTime,
                                             const scalar_array_t& partitioningTimes) {
  const size_t numPartitions = partitioningTimes.size() - 1;

  linear_controller_array_t noInitialController(numPartitions, linear_controller_t());
  controller_ptr_array_t noInitialControllerPtrArray(numPartitions);
  for (size_t i = 0; i < numPartitions; i++) {
    noInitialControllerPtrArray[i] = &noInitialController[i];
  }

  // call the "run" method which uses the internal controllers stock (i.e. nominalControllersStock_)
  runImpl(initTime, initState, finalTime, partitioningTimes, noInitialControllerPtrArray);
}

/******************************************************************************************************/
/******************************************************************************************************/
/***************************************************************************************************** */
template <size_t STATE_DIM, size_t INPUT_DIM>
void DDP_BASE<STATE_DIM, INPUT_DIM>::runImpl(scalar_t initTime, const state_vector_t& initState, scalar_t finalTime,
                                             const scalar_array_t& partitioningTimes, const controller_ptr_array_t& controllersPtrStock) {
  if (ddpSettings_.displayInfo_) {
    std::cerr << std::endl;
    std::cerr << "++++++++++++++++++++++++++++++++++++++++++++++++++++++" << std::endl;
    std::cerr << "+++++++++++++ " + algorithmName_ + " solver is initialized ++++++++++++++" << std::endl;
    std::cerr << "++++++++++++++++++++++++++++++++++++++++++++++++++++++" << std::endl;
  }

  // infeasible learning rate adjustment scheme
  if (!numerics::almost_ge(ddpSettings_.lineSearch_.maxStepLength_, ddpSettings_.lineSearch_.minStepLength_)) {
    throw std::runtime_error("The maximum learning rate is smaller than the minimum learning rate.");
  }

  if (partitioningTimes.empty()) {
    throw std::runtime_error("There should be at least one time partition.");
  }

  if (!initState.allFinite()) {
    throw std::runtime_error("DDP: initial state is not finite (time: " + std::to_string(initTime) + " [sec]).");
  }

  // update numPartitions_ if it has been changed
  if (numPartitions_ != partitioningTimes.size() - 1) {
    numPartitions_ = partitioningTimes.size() - 1;
    setupOptimizer(numPartitions_);
  }

  // update partitioningTimes_
  partitioningTimes_ = partitioningTimes;
  initActivePartition_ = lookup::findBoundedActiveIntervalInTimeArray(partitioningTimes, initTime);
  finalActivePartition_ = lookup::findBoundedActiveIntervalInTimeArray(partitioningTimes, finalTime);

  // Use the input controller if it is not empty otherwise use the internal controller (nominalControllersStock_).
  // In the later case 2 scenarios are possible: either the internal controller is already set (such as the MPC case
  // where the warm starting option is set true) or the internal controller is empty in which instead of performing
  // a rollout the operating trajectories will be used.
  if (!controllersPtrStock.empty()) {
    if (controllersPtrStock.size() != numPartitions_) {
      throw std::runtime_error("controllersPtrStock has less controllers than the number of partitions.");
    }

    nominalControllersStock_.clear();
    nominalControllersStock_.reserve(numPartitions_);

    // ensure initial controllers are of the right type, then assign
    for (auto& controllersStock_i : controllersPtrStock) {
      auto linearCtrlPtr = dynamic_cast<linear_controller_t*>(controllersStock_i);
      if (linearCtrlPtr == nullptr) {
        throw std::runtime_error("DDP_BASE::run -- controller must be a linear_controller_t.");
      }
      nominalControllersStock_.emplace_back(*linearCtrlPtr);
    }
  } else {
    if (nominalControllersStock_.size() != numPartitions_) {
      throw std::runtime_error("The internal controller is not compatible with the number of partitions.");
    }
  }

  // update the logic rules in the beginning of the run routine
  bool logicRulesModified = BASE::getLogicRulesMachinePtr()->updateLogicRules(partitioningTimes_);

  // display
  if (ddpSettings_.displayInfo_) {
    std::cerr << std::endl << "Rewind Counter: " << rewindCounter_ << std::endl;
    std::cerr << algorithmName_ + " solver starts from initial time " << initTime << " to final time " << finalTime << ".";
    BASE::getLogicRulesMachinePtr()->display();
    std::cerr << std::endl;
  }

  iteration_ = 0;
  initState_ = initState;
  initTime_ = initTime;
  finalTime_ = finalTime;

  iterationCost_.clear();
  iterationISE1_.clear();
  iterationISE2_.clear();

  // check if after the truncation the internal controller is empty
  isInitInternalControllerEmpty_ = false;
  for (const auto& controller : nominalControllersStock_) {
    isInitInternalControllerEmpty_ = isInitInternalControllerEmpty_ || controller.empty();
  }

  // display
  if (ddpSettings_.displayInfo_) {
    std::cerr << "\n#### Iteration " << iteration_ << " (Dynamics might have been violated)" << std::endl;
  }

  // distribution of the sequential tasks (e.g. Riccati solver) in between threads
  distributeWork();

  // run DDP initializer and update the member variables
  runInit();

  iterationCost_.push_back((Eigen::VectorXd(1) << nominalTotalCost_).finished());
  iterationISE1_.push_back((Eigen::VectorXd(1) << stateInputEqConstraintISE_).finished());
  iterationISE2_.push_back((Eigen::VectorXd(1) << stateEqConstraintISE_).finished());

  // convergence conditions variables
  bool isOptimizationConverged = false;
  bool isCostFunctionConverged = false;
  bool isStepLengthStarZero = false;
  scalar_t relCost = 2.0 * ddpSettings_.minRelCost_;
  scalar_t relConstraint1ISE = 2.0 * ddpSettings_.minRelConstraint1ISE_;

  // DDP main loop
  while (iteration_ + 1 < ddpSettings_.maxNumIterations_ && !isOptimizationConverged) {
    // increment iteration counter
    iteration_++;

    // display the iteration's input update norm (before caching the old nominals)
    if (ddpSettings_.displayInfo_) {
      std::cerr << "\n#### Iteration " << iteration_ << std::endl;

      scalar_t maxDeltaUffNorm, maxDeltaUeeNorm;
      calculateControllerUpdateMaxNorm(maxDeltaUffNorm, maxDeltaUeeNorm);
      std::cerr << "max feedforward update norm:                            " << maxDeltaUffNorm << std::endl;
      std::cerr << "max state-input equality constraints error update norm: " << maxDeltaUeeNorm << std::endl;
    }

    scalar_t cachedCost = nominalTotalCost_;
    scalar_t cachedStateInputEqConstraintISE = stateInputEqConstraintISE_;

    // cache the nominal trajectories before the new rollout (time, state, input, ...)
    swapNominalTrajectoriesToCache();

    // run the an iteration of the DDP algorithm and update the member variables
    runIteration();

    iterationCost_.push_back((Eigen::VectorXd(1) << nominalTotalCost_).finished());
    iterationISE1_.push_back((Eigen::VectorXd(1) << stateInputEqConstraintISE_).finished());
    iterationISE2_.push_back((Eigen::VectorXd(1) << stateEqConstraintISE_).finished());

    // loop break variables
<<<<<<< HEAD
    isCostFunctionConverged = false;
    isStepLengthStarZero = false;
    relCost = std::abs(nominalTotalCost_ - costCashed);
    switch (ddpSettings_.strategy_) {
      case DDP_Strategy::LINE_SEARCH: {
        isStepLengthStarZero = numerics::almost_eq(lineSearchImpl_.stepLengthStar.load(), 0.0) && !isInitInternalControllerEmpty_;
        isCostFunctionConverged = relCost <= ddpSettings_.minRelCost_;
        break;
      }
      case DDP_Strategy::LEVENBERG_MARQUARDT: {
        if (levenbergMarquardtImpl_.numSuccessiveRejections == 0 && !isInitInternalControllerEmpty_) {
          isCostFunctionConverged = relCost <= ddpSettings_.minRelCost_;
        }
        break;
      }
    }
    relConstraint1ISE = std::abs(nominalConstraint1ISE_ - constraint1ISECashed);
    bool isConstraint1Satisfied =
        nominalConstraint1ISE_ <= ddpSettings_.minAbsConstraint1ISE_ || relConstraint1ISE <= ddpSettings_.minRelConstraint1ISE_;
    isOptimizationConverged = (isCostFunctionConverged || isStepLengthStarZero) && isConstraint1Satisfied;
    isInitInternalControllerEmpty_ = false;
=======
    relCost = std::abs(nominalTotalCost_ - cachedCost);
    relConstraint1ISE = std::abs(stateInputEqConstraintISE_ - cachedStateInputEqConstraintISE);
    isConstraint1Satisfied =
        stateInputEqConstraintISE_ <= ddpSettings_.minAbsConstraint1ISE_ || relConstraint1ISE <= ddpSettings_.minRelConstraint1ISE_;
    isLearningRateStarZero = learningRateStar_ == 0 && !isInitInternalControllerEmpty;
    isCostFunctionConverged = relCost <= ddpSettings_.minRelCost_ || isLearningRateStarZero;
    isOptimizationConverged = isCostFunctionConverged && isConstraint1Satisfied;
    isInitInternalControllerEmpty = false;
>>>>>>> 4bca3ccf

  }  // end of while loop

  // display the final iteration's input update norm (before caching the old nominals)
  if (ddpSettings_.displayInfo_) {
    std::cerr << "\n#### Final rollout" << std::endl;

    scalar_t maxDeltaUffNorm, maxDeltaUeeNorm;
    calculateControllerUpdateMaxNorm(maxDeltaUffNorm, maxDeltaUeeNorm);
    std::cerr << "max feedforward update norm:                            " << maxDeltaUffNorm << std::endl;
    std::cerr << "max state-input equality constraints error update norm: " << maxDeltaUeeNorm << std::endl;
  }

  // cache the nominal trajectories before the new rollout (time, state, input, ...)
  swapNominalTrajectoriesToCache();

<<<<<<< HEAD
  // finding the final optimal stepLength and getting the optimal trajectories and controller
  bool computeISEs = !ddpSettings_.noStateConstraints_ || ddpSettings_.displayInfo_ || ddpSettings_.displayShortSummary_;
  searchStrategyTimer_.startTimer();
  switch (ddpSettings_.strategy_) {  // clang-format off
    case DDP_Strategy::LINE_SEARCH: { lineSearch(computeISEs); break; }
    case DDP_Strategy::LEVENBERG_MARQUARDT: { levenbergMarquardt(); break; }
  }  // clang-format on
  searchStrategyTimer_.endTimer();
=======
  // finding the final optimal learningRate and getting the optimal trajectories and controller
  maxLearningRate_ = ddpSettings_.maxLearningRate_;
  linesearchTimer_.startTimer();
  lineSearch();
  linesearchTimer_.endTimer();
>>>>>>> 4bca3ccf

  // display
  if (ddpSettings_.displayInfo_ || ddpSettings_.displayShortSummary_) {
    std::cerr << "\n++++++++++++++++++++++++++++++++++++++++++++++++++++++" << std::endl;
    std::cerr << "++++++++++++++ " + algorithmName_ + " solver is terminated ++++++++++++++" << std::endl;
    std::cerr << "++++++++++++++++++++++++++++++++++++++++++++++++++++++" << std::endl;
    std::cerr << "Time Period:               [" << initTime_ << " ," << finalTime_ << "]" << std::endl;
    std::cerr << "Number of Iterations:      " << iteration_ + 1 << " out of " << ddpSettings_.maxNumIterations_ << std::endl;

    printRolloutInfo();

    if (isOptimizationConverged) {
      if (isStepLengthStarZero) {
        std::cerr << algorithmName_ + " successfully terminates as step length reduced to zero." << std::endl;
      }
      if (isCostFunctionConverged) {
        std::cerr << algorithmName_ + " successfully terminates as cost relative change (relCost=" << relCost
                  << ") reached to the minimum value." << std::endl;
      }

      if (stateInputEqConstraintISE_ <= ddpSettings_.minAbsConstraint1ISE_) {
        std::cerr << "Type-1 constraint absolute ISE (absConstraint1ISE=" << stateInputEqConstraintISE_ << ") reached to the minimum value."
                  << std::endl;
      } else {
        std::cerr << "Type-1 constraint relative ISE (relConstraint1ISE=" << relConstraint1ISE << ") reached to the minimum value."
                  << std::endl;
      }
    } else {
      std::cerr << "Maximum number of iterations has reached." << std::endl;
    }
    std::cerr << std::endl;
  }
}

}  // namespace ocs2<|MERGE_RESOLUTION|>--- conflicted
+++ resolved
@@ -578,42 +578,9 @@
     // number of the intermediate LQ variables
     auto N = nominalTimeTrajectoriesStock_[i].size();
 
-<<<<<<< HEAD
-    // system dynamics
-    AmTrajectoryStock_[i].resize(N);
-    BmTrajectoryStock_[i].resize(N);
-
-    // for equality constraints
-    nc1TrajectoriesStock_[i].resize(N);
-    EvTrajectoryStock_[i].resize(N);
-    CmTrajectoryStock_[i].resize(N);
-    DmTrajectoryStock_[i].resize(N);
-    nc2TrajectoriesStock_[i].resize(N);
-    HvTrajectoryStock_[i].resize(N);
-    FmTrajectoryStock_[i].resize(N);
-
-    // for inequality constraints
-    ncIneqTrajectoriesStock_[i].resize(N);  // ncIneq: Number of inequality constraints
-    hTrajectoryStock_[i].resize(N);
-    dhdxTrajectoryStock_[i].resize(N);
-    ddhdxdxTrajectoryStock_[i].resize(N);
-    dhduTrajectoryStock_[i].resize(N);
-    ddhduduTrajectoryStock_[i].resize(N);
-    ddhdudxTrajectoryStock_[i].resize(N);
-
-    // cost function
-    qTrajectoryStock_[i].resize(N);
-    QvTrajectoryStock_[i].resize(N);
-    QmTrajectoryStock_[i].resize(N);
-    RvTrajectoryStock_[i].resize(N);
-    RmTrajectoryStock_[i].resize(N);
-    PmTrajectoryStock_[i].resize(N);
-
     RmInverseTrajectoryStock_[i].resize(N);
     RmCholeskyUpperTrajectoryStock_[i].resize(N);
 
-=======
->>>>>>> 4bca3ccf
     // event times LQ variables
     size_t NE = nominalPostEventIndicesStock_[i].size();
 
@@ -669,23 +636,7 @@
 void DDP_BASE<STATE_DIM, INPUT_DIM>::approximateUnconstrainedLQWorker(size_t workerIndex, size_t i, size_t k) {
   linearQuadraticApproximatorPtrStock_[workerIndex]->approximateUnconstrainedLQProblem(
       nominalTimeTrajectoriesStock_[i][k], nominalStateTrajectoriesStock_[i][k], nominalInputTrajectoriesStock_[i][k],
-<<<<<<< HEAD
-      AmTrajectoryStock_[i][k], BmTrajectoryStock_[i][k], nc1TrajectoriesStock_[i][k], EvTrajectoryStock_[i][k], CmTrajectoryStock_[i][k],
-      DmTrajectoryStock_[i][k], nc2TrajectoriesStock_[i][k], HvTrajectoryStock_[i][k], FmTrajectoryStock_[i][k],
-      ncIneqTrajectoriesStock_[i][k], hTrajectoryStock_[i][k], dhdxTrajectoryStock_[i][k], dhduTrajectoryStock_[i][k],
-      ddhdxdxTrajectoryStock_[i][k], ddhduduTrajectoryStock_[i][k], ddhdudxTrajectoryStock_[i][k], qTrajectoryStock_[i][k],
-      QvTrajectoryStock_[i][k], QmTrajectoryStock_[i][k], RvTrajectoryStock_[i][k], RmTrajectoryStock_[i][k], PmTrajectoryStock_[i][k]);
-=======
       modelDataTrajectoriesStock_[i][k]);
-
-  // making sure that constrained Qm is PSD
-  auto& Qm = modelDataTrajectoriesStock_[i][k].costStateSecondDerivative_;
-  if (ddpSettings_.useMakePSD_) {
-    LinearAlgebra::makePSD(Qm);
-  } else {
-    Qm.diagonal().array() += ddpSettings_.addedRiccatiDiagonal_;
-  }
->>>>>>> 4bca3ccf
 }
 
 /******************************************************************************************************/
@@ -838,7 +789,6 @@
 /******************************************************************************************************/
 /***************************************************************************************************** */
 template <size_t STATE_DIM, size_t INPUT_DIM>
-<<<<<<< HEAD
 typename DDP_BASE<STATE_DIM, INPUT_DIM>::scalar_t DDP_BASE<STATE_DIM, INPUT_DIM>::calculateControllerUpdateIS(
     const linear_controller_array_t& controllersStock) const {
   // integrates using the trapezoidal approximation method
@@ -847,25 +797,6 @@
     scalar_t currDeltaSquared = 0.0;
     if (!controller.empty()) {
       currDeltaSquared = controller.deltaBiasArray_.front().squaredNorm();
-=======
-void DDP_BASE<STATE_DIM, INPUT_DIM>::lineSearch() {
-  // perform one rollout while the input correction for the type-1 constraint is considered.
-  baselineRollout();
-
-  baselineTotalCost_ = nominalTotalCost_;
-  learningRateStar_ = 0.0;                             // input correction learning rate is zero
-  initLScontrollersStock_ = nominalControllersStock_;  // this will serve to init the workers
-
-  // if no line search
-  if (ddpSettings_.maxLearningRate_ < OCS2NumericTraits<scalar_t>::limitEpsilon()) {
-    // clear the feedforward increments
-    for (size_t i = 0; i < numPartitions_; i++) {
-      nominalControllersStock_[i].deltaBiasArray_.clear();
-    }
-    // display
-    if (ddpSettings_.displayInfo_) {
-      std::cerr << "The chosen learningRate is: " << learningRateStar_ << std::endl;
->>>>>>> 4bca3ccf
     }
     for (int k = 0; k < controller.size() - 1; k++) {
       scalar_t nextDeltaSquared = controller.deltaBiasArray_[k + 1].squaredNorm();
@@ -895,7 +826,7 @@
   }
 
   // perform a rollout while the input correction for the state-input equality constraint is considered.
-  baselineRollout(computeISEs);
+  baselineRollout();
 
   // initialize lineSearchImpl
   lineSearchImpl_.lsComputeISEs = computeISEs;
@@ -947,21 +878,6 @@
 
   // display
   if (ddpSettings_.displayInfo_) {
-<<<<<<< HEAD
-    std::cerr << "\t step length 0.0 \t cost: " << nominalTotalCost_ << " \t constraint ISE: " << nominalConstraint1ISE_
-              << " \t inequality penalty: " << nominalInequalityConstraintPenalty_
-              << " \t inequality ISE: " << nominalInequalityConstraintISE_ << std::endl;
-    std::cerr << "\t final constraint type-2:  ";
-    size_t itr = 0;
-    for (size_t i = initActivePartition_; i <= finalActivePartition_; i++) {
-      for (size_t k = 0; k < nc2FinalStock_[i].size(); k++) {
-        std::cerr << "[" << itr << "]: " << HvFinalStock_[i][k].head(nc2FinalStock_[i][k]).transpose() << ",  ";
-        itr++;
-      }
-    }
-    std::cerr << std::endl;
-    std::cerr << "\t forward pass average time step: " << avgTimeStepFP_ * 1e+3 << " [ms]." << std::endl;
-=======
     std::string linesearchDisplay;
     linesearchDisplay = " \t [Thread " + std::to_string(threadId) + "] - learningRate 0.0" +
                         " \t cost: " + std::to_string(nominalTotalCost_) +
@@ -972,7 +888,6 @@
                         " \t inequality ISE: " + std::to_string(inequalityConstraintISE_) + "\n" +
                         " \t forward pass average time step: " + std::to_string(avgTimeStepFP_ * 1e+3) + " [ms].";
     BASE::printString(linesearchDisplay);
->>>>>>> 4bca3ccf
   }
 }
 
@@ -1021,17 +936,10 @@
     }
 
     // do a line search
-<<<<<<< HEAD
     lsControllersStock = lineSearchImpl_.initLScontrollersStock;
     lineSearchWorker(taskId, stepLength, lsTotalCost, lsConstraint1ISE, lsConstraint1MaxNorm, lsConstraint2ISE, lsConstraint2MaxNorm,
                      lsInequalityConstraintPenalty, lsInequalityConstraintISE, lsControllersStock, lsTimeTrajectoriesStock,
                      lsPostEventIndicesStock, lsStateTrajectoriesStock, lsInputTrajectoriesStock);
-=======
-    controllersStock = initLScontrollersStock_;
-    lineSearchWorker(taskId, learningRate, totalCost, stateInputEqConstraintISE, stateEqConstraintISE, stateEqFinalConstraintISE,
-                     inequalityConstraintPenalty, inequalityConstraintISE, controllersStock, timeTrajectoriesStock, postEventIndicesStock,
-                     stateTrajectoriesStock, inputTrajectoriesStock, modelDataTrajectoriesStock);
->>>>>>> 4bca3ccf
 
     bool terminateLinesearchTasks = false;
     {
@@ -1042,7 +950,6 @@
        * cost should be better than the baseline cost but learning rate should
        * be as high as possible. This is equivalent to a single core line search.
        */
-<<<<<<< HEAD
       const bool progressCondition = lsTotalCost < (lineSearchImpl_.baselineTotalCost * (1.0 - 1e-3 * stepLength));
       const bool armijoCondition = lsTotalCost < (lineSearchImpl_.baselineTotalCost -
                                                   ddpSettings_.lineSearch_.armijoCoefficient_ * stepLength * nominalControllerUpdateIS_);
@@ -1061,23 +968,6 @@
         nominalPostEventIndicesStock_.swap(lsPostEventIndicesStock);
         nominalStateTrajectoriesStock_.swap(lsStateTrajectoriesStock);
         nominalInputTrajectoriesStock_.swap(lsInputTrajectoriesStock);
-=======
-      if (totalCost < (baselineTotalCost_ * (1 - 1e-3 * learningRate)) && learningRate > learningRateStar_) {
-        nominalTotalCost_ = totalCost;
-        learningRateStar_ = learningRate;
-        stateInputEqConstraintISE_ = stateInputEqConstraintISE;
-        stateEqConstraintISE_ = stateEqConstraintISE;
-        stateEqFinalConstraintISE_ = stateEqFinalConstraintISE;
-        inequalityConstraintPenalty_ = inequalityConstraintPenalty;
-        inequalityConstraintISE_ = inequalityConstraintISE;
-
-        nominalControllersStock_.swap(controllersStock);
-        nominalTimeTrajectoriesStock_.swap(timeTrajectoriesStock);
-        nominalPostEventIndicesStock_.swap(postEventIndicesStock);
-        nominalStateTrajectoriesStock_.swap(stateTrajectoriesStock);
-        nominalInputTrajectoriesStock_.swap(inputTrajectoriesStock);
-        modelDataTrajectoriesStock_.swap(modelDataTrajectoriesStock);
->>>>>>> 4bca3ccf
 
         // whether to stop all other thread.
         terminateLinesearchTasks = true;
@@ -1110,21 +1000,7 @@
 /******************************************************************************************************/
 /***************************************************************************************************** */
 template <size_t STATE_DIM, size_t INPUT_DIM>
-<<<<<<< HEAD
-void DDP_BASE<STATE_DIM, INPUT_DIM>::lineSearchWorker(size_t workerIndex, scalar_t stepLength, scalar_t& lsTotalCost,
-                                                      scalar_t& lsConstraint1ISE, scalar_t& lsConstraint1MaxNorm,
-                                                      scalar_t& lsConstraint2ISE, scalar_t& lsConstraint2MaxNorm,
-                                                      scalar_t& lsInequalityConstraintPenalty, scalar_t& lsInequalityConstraintISE,
-                                                      linear_controller_array_t& lsControllersStock,
-                                                      scalar_array2_t& lsTimeTrajectoriesStock, size_array2_t& lsPostEventIndicesStock,
-                                                      state_vector_array2_t& lsStateTrajectoriesStock,
-                                                      input_vector_array2_t& lsInputTrajectoriesStock) {
-  // modifying uff by local increments
-  for (auto& controller : lsControllersStock) {
-    for (size_t k = 0; k < controller.size(); k++) {
-      controller.biasArray_[k] += stepLength * controller.deltaBiasArray_[k];
-=======
-void DDP_BASE<STATE_DIM, INPUT_DIM>::lineSearchWorker(size_t workerIndex, scalar_t learningRate, scalar_t& totalCost,
+void DDP_BASE<STATE_DIM, INPUT_DIM>::lineSearchWorker(size_t workerIndex, scalar_t stepLength, scalar_t& totalCost,
                                                       scalar_t& stateInputEqConstraintISE, scalar_t& stateEqConstraintISE,
                                                       scalar_t& stateEqFinalConstraintISE, scalar_t& inequalityConstraintPenalty,
                                                       scalar_t& inequalityConstraintISE, linear_controller_array_t& controllersStock,
@@ -1133,10 +1009,9 @@
                                                       input_vector_array2_t& inputTrajectoriesStock,
                                                       ModelDataBase::array2_t& modelDataTrajectoriesStock) {
   // modifying uff by local increments
-  for (size_t i = 0; i < numPartitions_; i++) {
-    for (size_t k = 0; k < controllersStock[i].timeStamp_.size(); k++) {
-      controllersStock[i].biasArray_[k] += learningRate * controllersStock[i].deltaBiasArray_[k];
->>>>>>> 4bca3ccf
+  for (auto& controller : lsControllersStock) {
+    for (size_t k = 0; k < controller.size(); k++) {
+      controller.biasArray_[k] += stepLength * controller.deltaBiasArray_[k];
     }
   }
 
@@ -1146,40 +1021,9 @@
                                                inputTrajectoriesStock, modelDataTrajectoriesStock, workerIndex);
 
     // calculate rollout constraints
-<<<<<<< HEAD
-    size_array2_t lsNc1TrajectoriesStock(numPartitions_);
-    constraint1_vector_array2_t lsEvTrajectoryStock(numPartitions_);
-    size_array2_t lsNc2TrajectoriesStock(numPartitions_);
-    constraint2_vector_array2_t lsHvTrajectoryStock(numPartitions_);
-    size_array2_t lsNcIneqTrajectoriesStock(numPartitions_);
-    scalar_array3_t lshTrajectoryStock(numPartitions_);
-    size_array2_t lsNc2FinalStock(numPartitions_);
-    constraint2_vector_array2_t lsHvFinalStock(numPartitions_);
-
-    if (lineSearchImpl_.lsComputeISEs) {
-      // calculate rollout constraints
-      calculateRolloutConstraints(lsTimeTrajectoriesStock, lsPostEventIndicesStock, lsStateTrajectoriesStock, lsInputTrajectoriesStock,
-                                  lsNc1TrajectoriesStock, lsEvTrajectoryStock, lsNc2TrajectoriesStock, lsHvTrajectoryStock,
-                                  lsNcIneqTrajectoriesStock, lshTrajectoryStock, lsNc2FinalStock, lsHvFinalStock, workerIndex);
-      // calculate constraint type-1 ISE and maximum norm
-      lsConstraint1MaxNorm = calculateConstraintISE(lsTimeTrajectoriesStock, lsNc1TrajectoriesStock, lsEvTrajectoryStock, lsConstraint1ISE);
-      // calculates type-2 constraint ISE and maximum norm
-      lsConstraint2MaxNorm = calculateConstraintISE(lsTimeTrajectoriesStock, lsNc2TrajectoriesStock, lsHvTrajectoryStock, lsConstraint2ISE);
-      // inequalityConstraints
-      lsInequalityConstraintPenalty = calculateInequalityConstraintPenalty(lsTimeTrajectoriesStock, lsNcIneqTrajectoriesStock,
-                                                                           lshTrajectoryStock, lsInequalityConstraintISE, workerIndex);
-    } else {
-      lsConstraint1ISE = lsConstraint1MaxNorm = 0.0;
-      lsConstraint2ISE = lsConstraint2MaxNorm = 0.0;
-      lsInequalityConstraintPenalty = 0.0;
-      lsInequalityConstraintISE = 0.0;
-    }
-
-=======
     calculateRolloutConstraintsISE(timeTrajectoriesStock, postEventIndicesStock, stateTrajectoriesStock, inputTrajectoriesStock,
                                    stateInputEqConstraintISE, stateEqConstraintISE, stateEqFinalConstraintISE, inequalityConstraintISE,
                                    inequalityConstraintPenalty, workerIndex);
->>>>>>> 4bca3ccf
     // calculate rollout cost
     totalCost =
         calculateRolloutCost(timeTrajectoriesStock, postEventIndicesStock, stateTrajectoriesStock, inputTrajectoriesStock, workerIndex);
@@ -1190,24 +1034,7 @@
     // display
     if (ddpSettings_.displayInfo_) {
       std::string linesearchDisplay;
-<<<<<<< HEAD
-      linesearchDisplay = "\t [Thread " + std::to_string(workerIndex) + "] - step length " + std::to_string(stepLength) +
-                          " \t cost: " + std::to_string(lsTotalCost) + " \t constraint ISE: " + std::to_string(lsConstraint1ISE) +
-                          " \t inequality penalty: " + std::to_string(lsInequalityConstraintPenalty) +
-                          " \t inequality ISE: " + std::to_string(lsInequalityConstraintISE) + "\n";
-      linesearchDisplay += "\t final constraint type-2:   ";
-      for (size_t i = 0; i < numPartitions_; i++) {
-        linesearchDisplay += "[" + std::to_string(i) + "]: ";
-        for (size_t j = 0; j < lsNc2FinalStock[i].size(); j++) {
-          for (size_t m = 0; m < lsNc2FinalStock[i][j]; m++) {
-            linesearchDisplay += std::to_string(lsHvFinalStock[i][j](m)) + ", ";
-          }
-        }
-        linesearchDisplay += "  ";
-      }  // end of i loop
-      linesearchDisplay += "\n\t forward pass average time step: " + std::to_string(avgTimeStepFP * 1e+3) + " [ms].";
-=======
-      linesearchDisplay = " \t [Thread " + std::to_string(workerIndex) + "] - learningRate " + std::to_string(learningRate) +
+      linesearchDisplay = " \t [Thread " + std::to_string(workerIndex) + "] - step length " + std::to_string(stepLength) +
                           " \t cost: " + std::to_string(totalCost) +
                           " \t state-input equality constraint ISE: " + std::to_string(stateInputEqConstraintISE) +
                           " \t state equality constraint ISE: " + std::to_string(stateEqConstraintISE) +
@@ -1215,7 +1042,6 @@
                           " \t inequality penalty: " + std::to_string(inequalityConstraintPenalty) +
                           " \t inequality ISE: " + std::to_string(inequalityConstraintISE) + "\n" +
                           " \t forward pass average time step: " + std::to_string(avgTimeStepFP * 1e+3) + " [ms].";
->>>>>>> 4bca3ccf
       BASE::printString(linesearchDisplay);
     }
 
@@ -1409,6 +1235,7 @@
   scalar_t constraintISE = 0.0;
   scalar_t currentSquaredNormError;
   scalar_t nextSquaredNormError;
+
   for (size_t i = 0; i < numPartitions_; i++) {
     currentSquaredNormError = 0.0;
     nextSquaredNormError = 0.0;
@@ -1967,13 +1794,7 @@
   nominalStateTrajectoriesStock_.resize(numPartitions);
   nominalInputTrajectoriesStock_.resize(numPartitions);
 
-<<<<<<< HEAD
   cachedControllersStock_.resize(numPartitions);
-=======
-  /*
-   * cached trajectories
-   */
->>>>>>> 4bca3ccf
   cachedTimeTrajectoriesStock_.resize(numPartitions);
   cachedPostEventIndicesStock_.resize(numPartitions);
   cachedStateTrajectoriesStock_.resize(numPartitions);
@@ -2013,27 +1834,9 @@
   qFinalStock_.resize(numPartitions);
   QvFinalStock_.resize(numPartitions);
   QmFinalStock_.resize(numPartitions);
-<<<<<<< HEAD
-
-  ncIneqTrajectoriesStock_.resize(numPartitions);  // ncIneq: Number of inequality constraints
-  hTrajectoryStock_.resize(numPartitions);
-  dhdxTrajectoryStock_.resize(numPartitions);
-  ddhdxdxTrajectoryStock_.resize(numPartitions);
-  dhduTrajectoryStock_.resize(numPartitions);
-  ddhduduTrajectoryStock_.resize(numPartitions);
-  ddhdudxTrajectoryStock_.resize(numPartitions);
-
-  qTrajectoryStock_.resize(numPartitions);
-  QvTrajectoryStock_.resize(numPartitions);
-  QmTrajectoryStock_.resize(numPartitions);
-  RvTrajectoryStock_.resize(numPartitions);
-  RmTrajectoryStock_.resize(numPartitions);
-  PmTrajectoryStock_.resize(numPartitions);
 
   RmInverseTrajectoryStock_.resize(numPartitions);
   RmCholeskyUpperTrajectoryStock_.resize(numPartitions);
-=======
->>>>>>> 4bca3ccf
 }
 
 /******************************************************************************************************/
@@ -2064,25 +1867,11 @@
 
   // to check convergence of the main loop, we need to compute the total cost and ISEs
   bool computePerformanceIndex = ddpSettings_.displayInfo_ || ddpSettings_.maxNumIterations_ > 1;
-<<<<<<< HEAD
-  if (computePerformanceIndex || ddpSettings_.strategy_ == DDP_Strategy::LEVENBERG_MARQUARDT) {
-    // calculate rollout constraint type-1 ISE
-    nominalConstraint1MaxNorm_ =
-        calculateConstraintISE(nominalTimeTrajectoriesStock_, nc1TrajectoriesStock_, EvTrajectoryStock_, nominalConstraint1ISE_);
-    // calculate rollout constraint type-2 ISE
-    if (!ddpSettings_.noStateConstraints_) {
-      nominalConstraint2MaxNorm_ =
-          calculateConstraintISE(nominalTimeTrajectoriesStock_, nc2TrajectoriesStock_, HvTrajectoryStock_, nominalConstraint2ISE_);
-    } else {
-      nominalConstraint2ISE_ = nominalConstraint2MaxNorm_ = 0.0;
-    }
-=======
   if (computePerformanceIndex) {
     // calculate rollout constraint
     calculateRolloutConstraintsISE(nominalTimeTrajectoriesStock_, nominalPostEventIndicesStock_, nominalStateTrajectoriesStock_,
                                    nominalInputTrajectoriesStock_, stateInputEqConstraintISE_, stateEqConstraintISE_,
                                    stateEqFinalConstraintISE_, inequalityConstraintISE_, inequalityConstraintPenalty_, 0);
->>>>>>> 4bca3ccf
     // calculate rollout cost
     nominalTotalCost_ = calculateRolloutCost(nominalTimeTrajectoriesStock_, nominalPostEventIndicesStock_, nominalStateTrajectoriesStock_,
                                              nominalInputTrajectoriesStock_, 0);
@@ -2133,10 +1922,6 @@
   // disable Eigen multi-threading
   Eigen::setNbThreads(1);
 
-<<<<<<< HEAD
-  // finding the optimal stepLength and getting the optimal trajectories and controller
-  bool computeISEs = ddpSettings_.displayInfo_ || !ddpSettings_.noStateConstraints_;
-
   // finding the optimal stepLength
   searchStrategyTimer_.startTimer();
   switch (ddpSettings_.strategy_) {  // clang-format off
@@ -2144,13 +1929,6 @@
     case DDP_Strategy::LEVENBERG_MARQUARDT: { levenbergMarquardt(); break; }
   }  // clang-format on
   searchStrategyTimer_.endTimer();
-=======
-  // finding the optimal learningRate
-  maxLearningRate_ = ddpSettings_.maxLearningRate_;
-  linesearchTimer_.startTimer();
-  lineSearch();
-  linesearchTimer_.endTimer();
->>>>>>> 4bca3ccf
 
   // linearizing the dynamics and quadratizing the cost function along nominal trajectories
   linearQuadraticApproximationTimer_.startTimer();
@@ -2341,10 +2119,9 @@
     iterationISE2_.push_back((Eigen::VectorXd(1) << stateEqConstraintISE_).finished());
 
     // loop break variables
-<<<<<<< HEAD
     isCostFunctionConverged = false;
     isStepLengthStarZero = false;
-    relCost = std::abs(nominalTotalCost_ - costCashed);
+    relCost = std::abs(nominalTotalCost_ - cachedCost);
     switch (ddpSettings_.strategy_) {
       case DDP_Strategy::LINE_SEARCH: {
         isStepLengthStarZero = numerics::almost_eq(lineSearchImpl_.stepLengthStar.load(), 0.0) && !isInitInternalControllerEmpty_;
@@ -2358,21 +2135,13 @@
         break;
       }
     }
-    relConstraint1ISE = std::abs(nominalConstraint1ISE_ - constraint1ISECashed);
+    relConstraint1ISE = std::abs(stateInputEqConstraintISE_ - cachedStateInputEqConstraintISE);
     bool isConstraint1Satisfied =
-        nominalConstraint1ISE_ <= ddpSettings_.minAbsConstraint1ISE_ || relConstraint1ISE <= ddpSettings_.minRelConstraint1ISE_;
-    isOptimizationConverged = (isCostFunctionConverged || isStepLengthStarZero) && isConstraint1Satisfied;
-    isInitInternalControllerEmpty_ = false;
-=======
-    relCost = std::abs(nominalTotalCost_ - cachedCost);
-    relConstraint1ISE = std::abs(stateInputEqConstraintISE_ - cachedStateInputEqConstraintISE);
-    isConstraint1Satisfied =
         stateInputEqConstraintISE_ <= ddpSettings_.minAbsConstraint1ISE_ || relConstraint1ISE <= ddpSettings_.minRelConstraint1ISE_;
     isLearningRateStarZero = learningRateStar_ == 0 && !isInitInternalControllerEmpty;
     isCostFunctionConverged = relCost <= ddpSettings_.minRelCost_ || isLearningRateStarZero;
     isOptimizationConverged = isCostFunctionConverged && isConstraint1Satisfied;
     isInitInternalControllerEmpty = false;
->>>>>>> 4bca3ccf
 
   }  // end of while loop
 
@@ -2389,7 +2158,6 @@
   // cache the nominal trajectories before the new rollout (time, state, input, ...)
   swapNominalTrajectoriesToCache();
 
-<<<<<<< HEAD
   // finding the final optimal stepLength and getting the optimal trajectories and controller
   bool computeISEs = !ddpSettings_.noStateConstraints_ || ddpSettings_.displayInfo_ || ddpSettings_.displayShortSummary_;
   searchStrategyTimer_.startTimer();
@@ -2398,13 +2166,6 @@
     case DDP_Strategy::LEVENBERG_MARQUARDT: { levenbergMarquardt(); break; }
   }  // clang-format on
   searchStrategyTimer_.endTimer();
-=======
-  // finding the final optimal learningRate and getting the optimal trajectories and controller
-  maxLearningRate_ = ddpSettings_.maxLearningRate_;
-  linesearchTimer_.startTimer();
-  lineSearch();
-  linesearchTimer_.endTimer();
->>>>>>> 4bca3ccf
 
   // display
   if (ddpSettings_.displayInfo_ || ddpSettings_.displayShortSummary_) {
