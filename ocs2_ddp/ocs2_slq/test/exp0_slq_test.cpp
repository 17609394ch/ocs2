/******************************************************************************
Copyright (c) 2017, Farbod Farshidian. All rights reserved.

Redistribution and use in source and binary forms, with or without
modification, are permitted provided that the following conditions are met:

* Redistributions of source code must retain the above copyright notice, this
  list of conditions and the following disclaimer.

* Redistributions in binary form must reproduce the above copyright notice,
  this list of conditions and the following disclaimer in the documentation
  and/or other materials provided with the distribution.

* Neither the name of the copyright holder nor the names of its
  contributors may be used to endorse or promote products derived from
  this software without specific prior written permission.

THIS SOFTWARE IS PROVIDED BY THE COPYRIGHT HOLDERS AND CONTRIBUTORS "AS IS"
AND ANY EXPRESS OR IMPLIED WARRANTIES, INCLUDING, BUT NOT LIMITED TO, THE
IMPLIED WARRANTIES OF MERCHANTABILITY AND FITNESS FOR A PARTICULAR PURPOSE ARE
DISCLAIMED. IN NO EVENT SHALL THE COPYRIGHT HOLDER OR CONTRIBUTORS BE LIABLE
FOR ANY DIRECT, INDIRECT, INCIDENTAL, SPECIAL, EXEMPLARY, OR CONSEQUENTIAL
DAMAGES (INCLUDING, BUT NOT LIMITED TO, PROCUREMENT OF SUBSTITUTE GOODS OR
SERVICES; LOSS OF USE, DATA, OR PROFITS; OR BUSINESS INTERRUPTION) HOWEVER
CAUSED AND ON ANY THEORY OF LIABILITY, WHETHER IN CONTRACT, STRICT LIABILITY,
OR TORT (INCLUDING NEGLIGENCE OR OTHERWISE) ARISING IN ANY WAY OUT OF THE USE
OF THIS SOFTWARE, EVEN IF ADVISED OF THE POSSIBILITY OF SUCH DAMAGE.
******************************************************************************/

#include <iostream>
#include <cstdlib>
#include <ctime>
#include <gtest/gtest.h>

#include <ocs2_slq/SLQ.h>
#include <ocs2_slq/SLQ_MP.h>

#include <ocs2_oc/test/EXP0.h>

using namespace ocs2;

enum {
  STATE_DIM = 2,
  INPUT_DIM = 1
};

TEST(exp0_slq_test, exp0_slq_test) {

  SLQ_Settings slqSettings;
  slqSettings.ddpSettings_.displayInfo_ = true;
  slqSettings.ddpSettings_.displayShortSummary_ = true;
  slqSettings.ddpSettings_.absTolODE_ = 1e-10;
  slqSettings.ddpSettings_.relTolODE_ = 1e-7;
  slqSettings.ddpSettings_.maxNumStepsPerSecond_ = 10000;
  slqSettings.ddpSettings_.nThreads_ = 3;
  slqSettings.ddpSettings_.maxNumIterations_ = 30;
  slqSettings.ddpSettings_.lsStepsizeGreedy_ = true;
  slqSettings.ddpSettings_.noStateConstraints_ = true;
  slqSettings.ddpSettings_.minLearningRate_ = 0.0001;
  slqSettings.ddpSettings_.minRelCost_ = 5e-4;
  slqSettings.ddpSettings_.checkNumericalStability_ = false;
  slqSettings.rolloutSettings_.absTolODE_ = 1e-10;
  slqSettings.rolloutSettings_.relTolODE_ = 1e-7;
  slqSettings.rolloutSettings_.maxNumStepsPerSecond_ = 10000;

  // switching times
<<<<<<< HEAD
  std::vector<double> switchingTimes{0.1897};
  std::vector<size_t> subsystemsSequence{0, 1};
  std::shared_ptr<EXP0_LogicRules> logicRules(new EXP0_LogicRules(switchingTimes, subsystemsSequence));
=======
  std::vector<double> eventTimes{0.1897};
  EXP0_LogicRules logicRules(eventTimes);
>>>>>>> a2af3f27

  double startTime = 0.0;
  double finalTime = 2.0;

  // partitioning times
  std::vector<double> partitioningTimes;
  partitioningTimes.push_back(startTime);
  partitioningTimes.push_back(eventTimes[0]);
  partitioningTimes.push_back(finalTime);

  Eigen::Vector2d initState(0.0, 2.0);

  /******************************************************************************************************/
  /******************************************************************************************************/
  /******************************************************************************************************/

  // system dynamics
  EXP0_System systemDynamics(logicRules);

  // system derivatives
  EXP0_SystemDerivative systemDerivative(logicRules);

  // system constraints
  EXP0_SystemConstraint systemConstraint;

  // system cost functions
  EXP0_CostFunction systemCostFunction(logicRules);

  // system operatingTrajectories
  Eigen::Matrix<double, 2, 1> stateOperatingPoint = Eigen::Matrix<double, 2, 1>::Zero();
  Eigen::Matrix<double, 1, 1> inputOperatingPoint = Eigen::Matrix<double, 1, 1>::Zero();
  EXP0_SystemOperatingTrajectories operatingTrajectories(stateOperatingPoint, inputOperatingPoint);


  /******************************************************************************************************/
  /******************************************************************************************************/
  /******************************************************************************************************/

  // SLQ - single-thread version
  SLQ<STATE_DIM, INPUT_DIM> slqST(
      &systemDynamics, &systemDerivative,
      &systemConstraint, &systemCostFunction,
      &operatingTrajectories, slqSettings, logicRules);

  // SLQ - multi-thread version
//  SLQ_MP<STATE_DIM, INPUT_DIM, EXP0_LogicRules> slqMT(
//		  &systemDynamics, &systemDerivative,
//		  &systemConstraint, &systemCostFunction,
//		  &operatingTrajectories, slqSettings, logicRules);

  // run single core SLQ
  if (slqSettings.ddpSettings_.displayInfo_ || slqSettings.ddpSettings_.displayShortSummary_)
    std::cerr << "\n>>> single-core SLQ" << std::endl;
  slqST.run(startTime, initState, finalTime, partitioningTimes);

  // run multi-core SLQ
//  if (slqSettings.ddpSettings_.displayInfo_ || slqSettings.ddpSettings_.displayShortSummary_)
//	  std::cerr << "\n>>> multi-core SLQ" << std::endl;
//  slqMT.run(startTime, initState, finalTime, partitioningTimes);

  /******************************************************************************************************/
  /******************************************************************************************************/
  /******************************************************************************************************/
  // get controller
  SLQ_BASE<STATE_DIM, INPUT_DIM>::controller_ptr_array_t controllersPtrStockST = slqST.getController();
//  SLQ_BASE<STATE_DIM, INPUT_DIM>::controller_ptr_array_t controllersPtrStockMT = slqMT.getController();

  // get performance indices
  double totalCostST, totalCostMT;
  double constraint1ISE_ST, constraint1ISE_MT;
  double constraint2ISE_ST, constraint2ISE_MT;
  slqST.getPerformanceIndeces(totalCostST, constraint1ISE_ST, constraint2ISE_ST);
//  slqMT.getPerformanceIndeces(totalCostMT, constraint1ISE_MT, constraint2ISE_MT);

  /******************************************************************************************************/
  /******************************************************************************************************/
  /******************************************************************************************************/
  const double expectedCost = 9.7667;
  ASSERT_LT(fabs(totalCostST - expectedCost), 10 * slqSettings.ddpSettings_.minRelCost_) <<
		  "MESSAGE: SLQ failed in the EXP0's cost test!";
//  ASSERT_LT(fabs(totalCostMT - expectedCost), 10*slqSettings.ddpSettings_.minRelCost_) <<
//		  "MESSAGE: SLQ_MP failed in the EXP1's cost test!";

  const double expectedISE1 = 0.0;
  ASSERT_LT(fabs(constraint1ISE_ST - expectedISE1), 10 * slqSettings.ddpSettings_.minRelConstraint1ISE_) <<
		  "MESSAGE: SLQ failed in the EXP0's type-1 constraint ISE test!";
//  ASSERT_LT(fabs(constraint1ISE_MT - expectedISE1), 10*slqSettings.ddpSettings_.minRelConstraint1ISE_) <<
//		  "MESSAGE: SLQ_MP failed in the EXP1's type-1 constraint ISE test!";

  const double expectedISE2 = 0.0;
  ASSERT_LT(fabs(constraint2ISE_ST - expectedISE2), 10 * slqSettings.ddpSettings_.minRelConstraint1ISE_) <<
		  "MESSAGE: SLQ failed in the EXP0's type-2 constraint ISE test!";
//  ASSERT_LT(fabs(constraint2ISE_MT - expectedISE2), 10*slqSettings.ddpSettings_.minRelConstraint1ISE_) <<
//		  "MESSAGE: SLQ_MP failed in the EXP1's type-2 constraint ISE test!";
}

int main(int argc, char **argv) {
  testing::InitGoogleTest(&argc, argv);
  return RUN_ALL_TESTS();
}<|MERGE_RESOLUTION|>--- conflicted
+++ resolved
@@ -64,14 +64,9 @@
   slqSettings.rolloutSettings_.maxNumStepsPerSecond_ = 10000;
 
   // switching times
-<<<<<<< HEAD
-  std::vector<double> switchingTimes{0.1897};
+  std::vector<double> eventTimes{0.1897};
   std::vector<size_t> subsystemsSequence{0, 1};
-  std::shared_ptr<EXP0_LogicRules> logicRules(new EXP0_LogicRules(switchingTimes, subsystemsSequence));
-=======
-  std::vector<double> eventTimes{0.1897};
-  EXP0_LogicRules logicRules(eventTimes);
->>>>>>> a2af3f27
+  std::shared_ptr<EXP0_LogicRules> logicRules(new EXP0_LogicRules(eventTimes, subsystemsSequence));
 
   double startTime = 0.0;
   double finalTime = 2.0;
