--- conflicted
+++ resolved
@@ -248,13 +248,8 @@
   if (ddpSettings_.useFeedbackPolicy_) {
     primalSolutionPtr->controllerPtr_.reset(new LinearController);
     // length of the copy
-<<<<<<< HEAD
     const int length = getRequestedDataLength(getLinearController(optimizedPrimalSolution_).timeStamp_, finalTime);
     primalSolutionPtr->controllerPtr_->concatenate(optimizedPrimalSolution_.controllerPtr_.get(), 0, length);
-=======
-    const int length = getRequestedDataLength(getLinearController(optimizedPrimalData_.primalSolution).timeStamp_, finalTime);
-    primalSolutionPtr->controllerPtr_->concatenate(optimizedPrimalData_.primalSolution.controllerPtr_.get(), 0, length);
->>>>>>> b0255160
 
   } else {
     primalSolutionPtr->controllerPtr_.reset(
@@ -382,33 +377,6 @@
 /******************************************************************************************************/
 /******************************************************************************************************/
 /******************************************************************************************************/
-<<<<<<< HEAD
-void GaussNewtonDDP::retrieveActiveNormalizedTime(const std::pair<int, int>& partitionInterval, const scalar_array_t& timeTrajectory,
-                                                  const size_array_t& postEventIndices, scalar_array_t& normalizedTimeTrajectory,
-                                                  size_array_t& normalizedPostEventIndices) {
-  // Although the rightmost point is excluded from the current interval, i.e. it won't be written into the dual solution array, we still
-  // the following two (+1) are essential to start the backward pass
-  auto firstTimeItr = timeTrajectory.begin() + partitionInterval.first;
-  auto lastTimeItr = timeTrajectory.begin() + partitionInterval.second + 1;
-  const int N = partitionInterval.second - partitionInterval.first + 1;
-  // normalized time
-  normalizedTimeTrajectory.resize(N);
-  std::transform(firstTimeItr, lastTimeItr, normalizedTimeTrajectory.rbegin(), [](scalar_t t) -> scalar_t { return -t; });
-
-  auto firstEventItr = std::upper_bound(postEventIndices.begin(), postEventIndices.end(), partitionInterval.first);
-  auto lastEventItr = std::upper_bound(postEventIndices.begin(), postEventIndices.end(), partitionInterval.second);
-  const int NE = std::distance(firstEventItr, lastEventItr);
-  // normalized event past the index
-  normalizedPostEventIndices.resize(NE);
-  std::transform(firstEventItr, lastEventItr, normalizedPostEventIndices.rbegin(),
-                 [N, &partitionInterval](size_t i) -> size_t { return N - i + partitionInterval.first; });
-}
-
-/******************************************************************************************************/
-/******************************************************************************************************/
-/******************************************************************************************************/
-=======
->>>>>>> b0255160
 std::vector<std::pair<int, int>> GaussNewtonDDP::getPartitionIntervalsFromTimeTrajectory(const scalar_array_t& timeTrajectory,
                                                                                          int numWorkers) {
   scalar_array_t desiredPartitionPoints(numWorkers + 1);
@@ -459,33 +427,15 @@
   auto& inputTrajectory = primalData.primalSolution.inputTrajectory_;
   auto& postEventIndices = primalData.primalSolution.postEventIndices_;
 
-<<<<<<< HEAD
-  // Find until where we have a controller available for the rollout
-  const scalar_t controllerAvailableTill = controller->empty() ? initTime_ : static_cast<LinearController*>(controller)->timeStamp_.back();
-
-  if (ddpSettings_.debugPrintRollout_) {
-    std::cerr << "[GaussNewtonDDP::rolloutInitialTrajectory] for t = [" << initTime_ << ", " << finalTime_ << "]\n"
-              << "\tcontroller available till t = " << controllerAvailableTill << "\n";
-  }
-
-  // Divide the rollout segment in controller rollout and operating points
-  const std::pair<scalar_t, scalar_t> controllerRolloutFromTo{initTime_,
-                                                              std::max(initTime_, std::min(controllerAvailableTill, finalTime_))};
-  const std::pair<scalar_t, scalar_t> operatingPointsFromTo{controllerRolloutFromTo.second, finalTime_};
-=======
   // divide the rollout segment in controller rollout and operating points
   const auto controllerAvailableTill = controller->empty() ? initTime_ : static_cast<LinearController*>(controller)->timeStamp_.back();
   const auto controllerRolloutFromTo = std::make_pair(initTime_, std::max(initTime_, std::min(controllerAvailableTill, finalTime_)));
   const auto operatingPointsFromTo = std::make_pair(controllerRolloutFromTo.second, finalTime_);
->>>>>>> b0255160
 
   // display
   if (ddpSettings_.debugPrintRollout_) {
     std::cerr << "[GaussNewtonDDP::rolloutInitialTrajectory] for t = [" << initTime_ << ", " << finalTime_ << "]\n";
-<<<<<<< HEAD
-=======
     std::cerr << "\tcontroller available till t = " << controllerAvailableTill << "\n";
->>>>>>> b0255160
     if (controllerRolloutFromTo.first < controllerRolloutFromTo.second) {
       std::cerr << "\twill use controller for t = [" << controllerRolloutFromTo.first << ", " << controllerRolloutFromTo.second << "]\n";
     }
@@ -494,11 +444,7 @@
     }
   }
 
-<<<<<<< HEAD
-  // Rollout with controller
-=======
   // rollout with controller
->>>>>>> b0255160
   vector_t xCurrent = initState_;
   if (controllerRolloutFromTo.first < controllerRolloutFromTo.second) {
     xCurrent = dynamicsForwardRolloutPtrStock_[workerIndex]->run(controllerRolloutFromTo.first, initState_, controllerRolloutFromTo.second,
@@ -549,11 +495,6 @@
     std::cerr << "\n+++++++++++++++++++++++++++++++++++++++++\n";
     RolloutBase::display(timeTrajectory, postEventIndices, stateTrajectory, &inputTrajectory);
   }
-<<<<<<< HEAD
-  // average time step
-  return (std::min(controllerAvailableTill, finalTime_) - initTime_) / static_cast<scalar_t>(timeTrajectory.size());
-=======
->>>>>>> b0255160
 }
 
 /******************************************************************************************************/
@@ -929,30 +870,6 @@
 /******************************************************************************************************/
 /******************************************************************************************************/
 /******************************************************************************************************/
-<<<<<<< HEAD
-=======
-void GaussNewtonDDP::runSearchStrategy(scalar_t lqModelExpectedCost, const LinearController& unoptimizedController,
-                                       PrimalDataContainer& primalData, PerformanceIndex& performanceIndex, MetricsCollection& metrics) {
-  const auto& modeSchedule = this->getReferenceManager().getModeSchedule();
-
-  // Primal solution controller is now optimized.
-  scalar_t avgTimeStep;
-  search_strategy::SolutionRef solution(primalData.primalSolution, performanceIndex, metrics, avgTimeStep);
-  const bool success =
-      searchStrategyPtr_->run({initTime_, finalTime_}, initState_, lqModelExpectedCost, unoptimizedController, modeSchedule, solution);
-  avgTimeStepFP_ = 0.9 * avgTimeStepFP_ + 0.1 * avgTimeStep;
-
-  // If fail, copy the entire cache back. To keep the consistency of cached data, all cache should be left untouched.
-  if (!success) {
-    primalData = cachedPrimalData_;
-    performanceIndex = performanceIndexHistory_.back();
-  }
-}
-
-/******************************************************************************************************/
-/******************************************************************************************************/
-/******************************************************************************************************/
->>>>>>> b0255160
 void GaussNewtonDDP::updateConstraintPenalties(scalar_t equalityConstraintsSSE) {
   // state-input equality penalty
   if (equalityConstraintsSSE < constraintPenaltyCoefficients_.penaltyTol) {
@@ -978,17 +895,6 @@
 /******************************************************************************************************/
 /******************************************************************************************************/
 /******************************************************************************************************/
-<<<<<<< HEAD
-=======
-void GaussNewtonDDP::swapDataToCache() {
-  nominalPrimalData_.swap(cachedPrimalData_);
-  dualData_.swap(cachedDualData_);
-}
-
-/******************************************************************************************************/
-/******************************************************************************************************/
-/******************************************************************************************************/
->>>>>>> b0255160
 void GaussNewtonDDP::runInit() {
   // disable Eigen multi-threading
   Eigen::setNbThreads(1);
@@ -1006,7 +912,6 @@
     // perform a rollout
     // Nominal controller is stored in the optimized primal data as it is either the result of previous solve or it is provided by user and
     // copied to optimized data container manually at the beginning of runImpl
-<<<<<<< HEAD
     const auto avgTimeStep = rolloutInitialTrajectory(nominalPrimalData_, optimizedPrimalSolution_.controllerPtr_.get(), taskId);
     // swap controller used to rollout the nominal trajectories back to nominal data container.
     nominalPrimalData_.primalSolution.controllerPtr_.swap(optimizedPrimalSolution_.controllerPtr_);
@@ -1017,18 +922,12 @@
       const auto status =
           trajectorySpread(optimizedPrimalSolution_.modeSchedule_, nominalPrimalData_.primalSolution.modeSchedule_, optimizedDualSolution_);
     }
-=======
-    rolloutInitialTrajectory(nominalPrimalData_, optimizedPrimalData_.primalSolution.controllerPtr_.get(), taskId);
-    // swap controller used to rollout the nominal trajectories back to nominal data container.
-    nominalPrimalData_.primalSolution.controllerPtr_.swap(optimizedPrimalData_.primalSolution.controllerPtr_);
->>>>>>> b0255160
 
     // initialize dual solution
     ocs2::initializeDualSolution(optimalControlProblemStock_[0], nominalPrimalData_.primalSolution, optimizedDualSolution_,
                                  nominalDualData_.dualSolution);
     totalDualSolutionTimer_.endTimer();
 
-<<<<<<< HEAD
     computeRolloutMetrics(optimalControlProblemStock_[taskId], nominalPrimalData_.primalSolution, nominalDualData_.dualSolution,
                           nominalPrimalData_.problemMetrics);
 
@@ -1037,9 +936,6 @@
     //  ocs2::updateDualSolution(optimalControlProblemStock_[0], nominalPrimalData_.primalSolution, nominalPrimalData_.problemMetrics,
     //  nominalDualData_.dualSolution);
     totalDualSolutionTimer_.endTimer();
-=======
-    performanceIndex_ = computeRolloutPerformanceIndex(nominalPrimalData_.primalSolution.timeTrajectory_, metrics_);
->>>>>>> b0255160
 
     // calculates rollout merit
     performanceIndex_ =
@@ -1099,7 +995,6 @@
 
   // finding the optimal stepLength
   searchStrategyTimer_.startTimer();
-<<<<<<< HEAD
 
   // swap primal and dual data to cache before running search strategy
   nominalDualData_.swap(cachedDualData_);
@@ -1123,9 +1018,6 @@
     performanceIndex_ = performanceIndexHistory_.back();
   }
 
-=======
-  runSearchStrategy(lqModelExpectedCost, unoptimizedController_, nominalPrimalData_, performanceIndex_, metrics_);
->>>>>>> b0255160
   searchStrategyTimer_.endTimer();
 
   // update dual
@@ -1198,15 +1090,9 @@
   const auto initIteration = totalNumIterations_;
 
   // adjust controller
-<<<<<<< HEAD
   if (!optimizedPrimalSolution_.controllerPtr_->empty()) {
-    trajectorySpread(optimizedPrimalSolution_.modeSchedule_, getReferenceManager().getModeSchedule(),
-                     getLinearController(optimizedPrimalSolution_));
-=======
-  if (!optimizedPrimalData_.primalSolution.controllerPtr_->empty()) {
-    std::ignore = trajectorySpread(optimizedPrimalData_.primalSolution.modeSchedule_, getReferenceManager().getModeSchedule(),
-                                   getLinearController(optimizedPrimalData_.primalSolution));
->>>>>>> b0255160
+    std::ignore = trajectorySpread(optimizedPrimalSolution_.modeSchedule_, getReferenceManager().getModeSchedule(),
+                                   getLinearController(optimizedPrimalSolution_));
   }
 
   // check if after the truncation the internal controller is empty
@@ -1277,7 +1163,6 @@
 
   // finding the final optimal stepLength and getting the optimal trajectories and controller
   searchStrategyTimer_.startTimer();
-<<<<<<< HEAD
 
   // run search strategy
   scalar_t avgTimeStep;
@@ -1299,10 +1184,6 @@
     performanceIndex_ = performanceIndexHistory_.back();
   }
 
-=======
-  const scalar_t lqModelExpectedCost = dualData_.valueFunctionTrajectory.front().f;
-  runSearchStrategy(lqModelExpectedCost, unoptimizedController_, optimizedPrimalData_, performanceIndex_, metrics_);
->>>>>>> b0255160
   searchStrategyTimer_.endTimer();
 
   // update dual
