--- conflicted
+++ resolved
@@ -1193,9 +1193,9 @@
   std::vector<std::vector<ModelData>> modelDataTrajectoriesStock(numPartitions_);
   std::vector<std::vector<ModelData>> modelDataEventTimesStock(numPartitions_);
 
-  bool success = searchStrategyPtr_->run(expectedCost, this->getReferenceManager().getModeSchedule(), nominalControllersStock_,
-                                         performanceIndex, timeTrajectoriesStock, postEventIndicesStock, stateTrajectoriesStock,
-                                         inputTrajectoriesStock, modelDataTrajectoriesStock, modelDataEventTimesStock, avgTimeStepFP_);
+  bool success = searchStrategyPtr_->run(expectedCost, this->getModeSchedule(), nominalControllersStock_, performanceIndex,
+                                         timeTrajectoriesStock, postEventIndicesStock, stateTrajectoriesStock, inputTrajectoriesStock,
+                                         modelDataTrajectoriesStock, modelDataEventTimesStock, avgTimeStepFP_);
 
   // accept or reject the search
   if (success) {
@@ -1580,13 +1580,8 @@
 
   // set cost desired trajectories
   for (size_t i = 0; i < ddpSettings_.nThreads_; i++) {
-<<<<<<< HEAD
-    optimalControlProblemStock_[i].costDesiredTrajectories = &this->getCostDesiredTrajectories();
-=======
     const auto& targetTrajectories = this->getReferenceManager().getTargetTrajectories();
-    heuristicsFunctionsPtrStock_[i]->setTargetTrajectoriesPtr(&targetTrajectories);
-    linearQuadraticApproximatorPtrStock_[i]->costFunction().setTargetTrajectoriesPtr(&targetTrajectories);
->>>>>>> 4d1dc884
+    optimalControlProblemStock_[i].targetTrajectories = &targetTrajectories;
   }
 
   // display
