--- conflicted
+++ resolved
@@ -82,7 +82,6 @@
   ${Boost_LIBRARIES}
 )
 
-<<<<<<< HEAD
 catkin_add_gtest(exp1_gslq_test 
   test/exp1_gslq_test.cpp
 )
@@ -91,19 +90,11 @@
   ${Boost_LIBRARIES}
 )
 
-#catkin_add_gtest(exp1_ocs2_test 
+
 #  test/exp1_ocs2_test.cpp
 #)
 #target_link_libraries(exp1_ocs2_test
 #  ${catkin_LIBRARIES}
 #  ${Boost_LIBRARIES}
 #  glpk
-=======
-#catkin_add_gtest(
-#  exp1_gslq_test test/exp1_gslq_test.cpp
 #)
-#target_link_libraries(exp1_gslq_test
-#  ${catkin_LIBRARIES}
-#  ${Boost_LIBRARIES}
->>>>>>> c38d1db2
-#)
