--- conflicted
+++ resolved
@@ -130,7 +130,6 @@
     ModelData::interpolate(indexAlpha, Rm_, modelDataPtr_, ModelData::costInputSecondDerivative);
     ModelData::interpolate(indexAlpha, Pm_, modelDataPtr_, ModelData::costInputStateDerivative);
 
-<<<<<<< HEAD
     ModelData::LinearInterpolation::interpolate(indexAlpha, AmConstrained_, projectedModelDataPtr_, ModelData::dynamicsStateDerivative);
     ModelData::LinearInterpolation::interpolate(indexAlpha, CmProjected_, projectedModelDataPtr_,
                                                 ModelData::stateInputEqConstrStateDerivative);
@@ -138,15 +137,8 @@
     EigenLinearInterpolation<dynamic_matrix_t>::interpolate(indexAlpha, RmInverse_, RmInversePtr_);
     EigenLinearInterpolation<dynamic_matrix_t>::interpolate(indexAlpha, RinvChol_, RinvCholPtr_);
     EigenLinearInterpolation<input_vector_t>::interpolate(indexAlpha, EvDevProjected_, EvDevProjectedPtr_);
-=======
-    LinearInterpolation::interpolate(indexAlpha, AmConstrained_, AmConstrainedPtr_);
-    LinearInterpolation::interpolate(indexAlpha, CmProjected_, CmProjectedPtr_);
-    LinearInterpolation::interpolate(indexAlpha, RmInverse_, RmInversePtr_);
-    LinearInterpolation::interpolate(indexAlpha, RinvChol_, RinvCholPtr_);
-    LinearInterpolation::interpolate(indexAlpha, EvDevProjected_, EvDevProjectedPtr_);
->>>>>>> ea9187c5
 
-    LinearInterpolation::interpolate(t, Sm_, SmTimeStampPtr_, SmPtr_);
+    EigenLinearInterpolation<state_matrix_t>::interpolate(t, Sm_, SmTimeStampPtr_, SmPtr_);
 
     // Lm
     // TODO: Double check if equations are correct after change to cholesky decomposition approach
