--- conflicted
+++ resolved
@@ -1,129 +1,3 @@
-<<<<<<< HEAD
-config:
-  #
-  # general
-  #
-  # name of the robot
-  NAME: "ballbot"
-  # description of the training run
-  DESCRIPTION: "description"
-  # state dimension
-  STATE_DIM: 10
-  # input dimension
-  INPUT_DIM: 3
-  # target trajectories state dimension
-  TARGET_STATE_DIM: 10
-  # target trajectories input dimension
-  TARGET_INPUT_DIM: 3
-  # observation dimension
-  OBSERVATION_DIM: 10
-  # action dimension
-  ACTION_DIM: 3
-  # expert number
-  EXPERT_NUM: 1
-  # default state
-  DEFAULT_STATE:
-    - 0.0  # pose x
-    - 0.0  # pose y
-    - 0.0  # pose yaw
-    - 0.0  # pose pitch
-    - 0.0  # pose roll
-    - 0.0  # twist x
-    - 0.0  # twist y
-    - 0.0  # twist yaw
-    - 0.0  # twist pitch
-    - 0.0  # twist roll
-  # default target state
-  DEFAULT_TARGET_STATE:
-    - 0.0  # pose x
-    - 0.0  # pose y
-    - 0.0  # pose yaw
-    - 0.0  # pose pitch
-    - 0.0  # pose roll
-    - 0.0  # twist x
-    - 0.0  # twist y
-    - 0.0  # twist yaw
-    - 0.0  # twist pitch
-    - 0.0  # twist roll
-  #
-  # loss
-  #
-  # epsilon to improve numerical stability of logs and denominators
-  EPSILON: 1.e-8
-  # whether to cheat by adding the gating loss
-  CHEATING: False
-  # parameter to control the relative importance of both loss types
-  LAMBDA: 1.0
-  # dictionary for the gating loss (assigns modes to experts responsible for the corresponding contact configuration)
-  EXPERT_FOR_MODE:
-    0: 0
-  # input cost for behavioral cloning
-  R:
-    - 2.0  # torque
-    - 2.0  # torque
-    - 2.0  # torque
-  #
-  # memory
-  #
-  # capacity of the memory
-  CAPACITY: 100000
-  #
-  # policy
-  #
-  # observation scaling
-  OBSERVATION_SCALING:
-    - 1.0  # pose x
-    - 1.0  # pose y
-    - 1.0  # pose yaw
-    - 1.0  # pose pitch
-    - 1.0  # pose roll
-    - 1.0  # twist x
-    - 1.0  # twist y
-    - 1.0  # twist yaw
-    - 1.0  # twist pitch
-    - 1.0  # twist roll
-  # action scaling
-  ACTION_SCALING:
-    - 1.0  # torque
-    - 1.0  # torque
-    - 1.0  # torque
-  #
-  # rollout
-  #
-  # RaiSim or TimeTriggered rollout for data generation and policy evaluation
-  RAISIM: False
-  # settings for data generation
-  DATA_GENERATION_TIME_STEP: 0.1
-  DATA_GENERATION_DURATION: 3.0
-  DATA_GENERATION_DATA_DECIMATION: 1
-  DATA_GENERATION_THREADS: 2
-  DATA_GENERATION_TASKS: 10
-  DATA_GENERATION_SAMPLES: 2
-  DATA_GENERATION_SAMPLING_VARIANCE:
-    - 0.01           # pose x
-    - 0.01           # pose y
-    - 0.01745329251  # pose yaw: 1.0 / 180.0 * pi
-    - 0.01745329251  # pose pitch: 1.0 / 180.0 * pi
-    - 0.01745329251  # pose roll: 1.0 / 180.0 * pi
-    - 0.05           # twist x
-    - 0.05           # twist y
-    - 0.08726646259  # twist yaw: 5.0 / 180.0 * pi
-    - 0.08726646259  # twist pitch: 5.0 / 180.0 * pi
-    - 0.08726646259  # twist roll: 5.0 / 180.0 * pi
-  # settings for computing metrics
-  POLICY_EVALUATION_TIME_STEP: 0.1
-  POLICY_EVALUATION_DURATION: 3.0
-  POLICY_EVALUATION_THREADS: 1
-  POLICY_EVALUATION_TASKS: 5
-  #
-  # training
-  #
-  BATCH_SIZE: 32
-  LEARNING_RATE: 1.e-2
-  LEARNING_ITERATIONS: 10000
-  GRADIENT_CLIPPING: False
-  GRADIENT_CLIPPING_VALUE: 1.0
-=======
 #
 # general
 #
@@ -245,4 +119,5 @@
 BATCH_SIZE: 32
 LEARNING_RATE: 1.e-2
 LEARNING_ITERATIONS: 10000
->>>>>>> 9f0f108b
+GRADIENT_CLIPPING: False
+GRADIENT_CLIPPING_VALUE: 1.0