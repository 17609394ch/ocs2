--- conflicted
+++ resolved
@@ -33,7 +33,6 @@
 """
 
 import numpy as np
-<<<<<<< HEAD
 from typing import Tuple
 
 from ocs2_mpcnet_core import helper
@@ -120,12 +119,17 @@
                 - mode_schedules: The desired mode schedules given by an OCS2 mode schedule array.
                 - target_trajectories: The desired target trajectories given by an OCS2 target trajectories array.
         """
+        initial_mode = 0
+        initial_time = 0.0
         initial_observations = helper.get_system_observation_array(tasks_number)
         mode_schedules = helper.get_mode_schedule_array(tasks_number)
         target_trajectories = helper.get_target_trajectories_array(tasks_number)
         for i in range(tasks_number):
             initial_observations[i] = helper.get_system_observation(
-                0, 0.0, self.get_random_initial_state(), np.zeros(self.config.INPUT_DIM)
+                initial_mode,
+                initial_time,
+                self.get_random_initial_state(),
+                np.zeros(self.config.INPUT_DIM),
             )
             mode_schedules[i] = helper.get_mode_schedule(*self.get_default_event_times_and_mode_sequence(duration))
             target_trajectories[i] = helper.get_target_trajectories(
@@ -133,212 +137,4 @@
                 self.get_random_target_state().reshape((1, self.config.TARGET_STATE_DIM)),
                 np.zeros((1, self.config.TARGET_INPUT_DIM)),
             )
-        return initial_observations, mode_schedules, target_trajectories
-=======
-
-from torch.utils.tensorboard import SummaryWriter
-
-from ocs2_mpcnet_core.config import Config
-from ocs2_mpcnet_core.helper import bmv, bmm
-from ocs2_mpcnet_core.loss.hamiltonian import HamiltonianLoss as Loss
-from ocs2_mpcnet_core.memory.circular import CircularMemory as Memory
-from ocs2_mpcnet_core.policy.linear import LinearPolicy as Policy
-
-from ocs2_ballbot_mpcnet import helper
-from ocs2_ballbot_mpcnet import MpcnetInterface
-
-
-def main(config_file_path: str) -> None:
-    # config
-    config = Config(config_file_path)
-
-    # mpcnet interface
-    mpcnet_interface = MpcnetInterface(config.DATA_GENERATION_THREADS, config.POLICY_EVALUATION_THREADS, config.RAISIM)
-
-    # logging
-    folder = datetime.datetime.now().strftime("%Y-%m-%d_%H-%M-%S") + "_" + config.NAME + "_" + config.DESCRIPTION
-    writer = SummaryWriter("runs/" + folder)
-    os.makedirs(name="policies/" + folder)
-
-    # loss
-    loss = Loss()
-
-    # memory
-    memory = Memory(config)
-
-    # policy
-    policy = Policy(config)
-    policy.to(config.DEVICE)
-    print("Initial policy parameters:")
-    print(list(policy.named_parameters()))
-    dummy_observation = torch.randn(1, config.OBSERVATION_DIM, device=config.DEVICE, dtype=config.DTYPE)
-    print("Saving initial policy.")
-    save_path = "policies/" + folder + "/initial_policy"
-    torch.onnx.export(model=policy, args=dummy_observation, f=save_path + ".onnx")
-    torch.save(obj=policy, f=save_path + ".pt")
-
-    # optimizer
-    optimizer = torch.optim.Adam(policy.parameters(), lr=config.LEARNING_RATE)
-
-    def start_data_generation(policy, alpha=1.0):
-        policy_file_path = "/tmp/data_generation_" + datetime.datetime.now().strftime("%Y-%m-%d_%H-%M-%S") + ".onnx"
-        torch.onnx.export(model=policy, args=dummy_observation, f=policy_file_path)
-        initial_observations, mode_schedules, target_trajectories = helper.get_tasks(
-            config, config.DATA_GENERATION_TASKS, config.DATA_GENERATION_DURATION
-        )
-        mpcnet_interface.startDataGeneration(
-            alpha,
-            policy_file_path,
-            config.DATA_GENERATION_TIME_STEP,
-            config.DATA_GENERATION_DATA_DECIMATION,
-            config.DATA_GENERATION_SAMPLES,
-            np.diag(np.power(np.array(config.DATA_GENERATION_SAMPLING_VARIANCE), 2)),
-            initial_observations,
-            mode_schedules,
-            target_trajectories,
-        )
-
-    def start_policy_evaluation(policy, alpha=0.0):
-        policy_file_path = "/tmp/policy_evaluation_" + datetime.datetime.now().strftime("%Y-%m-%d_%H-%M-%S") + ".onnx"
-        torch.onnx.export(model=policy, args=dummy_observation, f=policy_file_path)
-        initial_observations, mode_schedules, target_trajectories = helper.get_tasks(
-            config, config.POLICY_EVALUATION_TASKS, config.POLICY_EVALUATION_DURATION
-        )
-        mpcnet_interface.startPolicyEvaluation(
-            alpha,
-            policy_file_path,
-            config.POLICY_EVALUATION_TIME_STEP,
-            initial_observations,
-            mode_schedules,
-            target_trajectories,
-        )
-
-    try:
-        print("==============\nWaiting for first data.\n==============")
-        start_data_generation(policy)
-        start_policy_evaluation(policy)
-        while not mpcnet_interface.isDataGenerationDone():
-            time.sleep(1.0)
-
-        print("==============\nStarting training.\n==============")
-        for iteration in range(config.LEARNING_ITERATIONS):
-            alpha = 1.0 - 1.0 * iteration / config.LEARNING_ITERATIONS
-
-            # data generation
-            if mpcnet_interface.isDataGenerationDone():
-                # get generated data
-                data = mpcnet_interface.getGeneratedData()
-                for i in range(len(data)):
-                    # push t, x, u, p, observation, action transformation, Hamiltonian into memory
-                    memory.push(
-                        data[i].t,
-                        data[i].x,
-                        data[i].u,
-                        torch.ones(1, device=config.DEVICE, dtype=config.DTYPE),
-                        data[i].observation,
-                        data[i].actionTransformation,
-                        data[i].hamiltonian,
-                    )
-                # logging
-                writer.add_scalar("data/new_data_points", len(data), iteration)
-                writer.add_scalar("data/total_data_points", len(memory), iteration)
-                print("iteration", iteration, "received data points", len(data), "requesting with alpha", alpha)
-                # start new data generation
-                start_data_generation(policy, alpha)
-
-            # policy evaluation
-            if mpcnet_interface.isPolicyEvaluationDone():
-                # get computed metrics
-                metrics = mpcnet_interface.getComputedMetrics()
-                survival_time = np.mean([metrics[i].survivalTime for i in range(len(metrics))])
-                incurred_hamiltonian = np.mean([metrics[i].incurredHamiltonian for i in range(len(metrics))])
-                # logging
-                writer.add_scalar("metric/survival_time", survival_time, iteration)
-                writer.add_scalar("metric/incurred_hamiltonian", incurred_hamiltonian, iteration)
-                print(
-                    "iteration",
-                    iteration,
-                    "received metrics:",
-                    "incurred_hamiltonian",
-                    incurred_hamiltonian,
-                    "survival_time",
-                    survival_time,
-                )
-                # start new policy evaluation
-                start_policy_evaluation(policy)
-
-            # intermediate policies
-            if (iteration % 1000 == 0) and (iteration > 0):
-                print("Saving intermediate policy for iteration", iteration)
-                save_path = "policies/" + folder + "/intermediate_policy_" + str(iteration)
-                torch.onnx.export(model=policy, args=dummy_observation, f=save_path + ".onnx")
-                torch.save(obj=policy, f=save_path + ".pt")
-
-            # extract batch from memory
-            (
-                t,
-                x,
-                u,
-                p,
-                observation,
-                action_transformation_matrix,
-                action_transformation_vector,
-                dHdxx,
-                dHdux,
-                dHduu,
-                dHdx,
-                dHdu,
-                H,
-            ) = memory.sample(config.BATCH_SIZE)
-
-            # take an optimization step
-            def closure():
-                # clear the gradients
-                optimizer.zero_grad()
-                # prediction
-                action = policy(observation)
-                input = bmv(action_transformation_matrix, action) + action_transformation_vector
-                # compute the empirical loss
-                empirical_loss = loss(x, x, input, u, dHdxx, dHdux, dHduu, dHdx, dHdu, H)
-                # compute the gradients
-                empirical_loss.backward()
-                # logging
-                writer.add_scalar("objective/empirical_loss", empirical_loss.item(), iteration)
-                # return empirical loss
-                return empirical_loss
-
-            optimizer.step(closure)
-
-            # let data generation and policy evaluation finish in last iteration (to avoid a segmentation fault)
-            if iteration == config.LEARNING_ITERATIONS - 1:
-                while (not mpcnet_interface.isDataGenerationDone()) or (not mpcnet_interface.isPolicyEvaluationDone()):
-                    time.sleep(1.0)
-
-        print("==============\nTraining completed.\n==============")
-
-    except KeyboardInterrupt:
-        # let data generation and policy evaluation finish (to avoid a segmentation fault)
-        while (not mpcnet_interface.isDataGenerationDone()) or (not mpcnet_interface.isPolicyEvaluationDone()):
-            time.sleep(1.0)
-        print("==============\nTraining interrupted.\n==============")
-        pass
-
-    print("Final policy parameters:")
-    print(list(policy.named_parameters()))
-
-    print("Saving final policy.")
-    save_path = "policies/" + folder + "/final_policy"
-    torch.onnx.export(model=policy, args=dummy_observation, f=save_path + ".onnx")
-    torch.save(obj=policy, f=save_path + ".pt")
-
-    writer.close()
-
-    print("Done. Exiting now.")
-
-
-if __name__ == "__main__":
-    if len(sys.argv) > 1:
-        main(sys.argv[1])
-    else:
-        main(os.path.join(os.path.dirname(os.path.abspath(__file__)), "config/ballbot.yaml"))
->>>>>>> c7a47426
+        return initial_observations, mode_schedules, target_trajectories