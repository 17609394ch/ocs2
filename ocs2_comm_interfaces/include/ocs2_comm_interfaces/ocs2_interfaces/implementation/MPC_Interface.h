--- conflicted
+++ resolved
@@ -144,47 +144,6 @@
 
   std::lock_guard<std::mutex> lock(mpcBufferMutex);
 
-<<<<<<< HEAD
-  // update buffers
-    int N = 0;
-    for (int i = 0; i < timeTrajectoriesPtr->size(); i++) {
-      N += (*timeTrajectoriesPtr)[i].size();
-    }
-    mpcTimeTrajectoryBuffer_.clear();
-    mpcTimeTrajectoryBuffer_.reserve(N);
-    mpcStateTrajectoryBuffer_.clear();
-    mpcStateTrajectoryBuffer_.reserve(N);
-    mpcInputTrajectoryBuffer_.clear();
-    mpcInputTrajectoryBuffer_.reserve(N);
-    for (int i = 0; i < timeTrajectoriesPtr->size(); i++) {
-      mpcTimeTrajectoryBuffer_.insert(std::end(mpcTimeTrajectoryBuffer_), std::begin((*timeTrajectoriesPtr)[i]),
-                                      std::end((*timeTrajectoriesPtr)[i]));
-      mpcStateTrajectoryBuffer_.insert(std::end(mpcStateTrajectoryBuffer_), std::begin((*stateTrajectoriesPtr)[i]),
-                                       std::end((*stateTrajectoriesPtr)[i]));
-      mpcInputTrajectoryBuffer_.insert(std::end(mpcInputTrajectoryBuffer_), std::begin((*inputTrajectoriesPtr)[i]),
-                                       std::end((*inputTrajectoriesPtr)[i]));
-    }
-
-    N = 0;
-    for (int i = 0; i < controllersPtr->size(); i++) {
-      N += (*controllersPtr)[i].time_.size();
-    }
-    mpcControllerBuffer_.clear();
-    mpcControllerBuffer_.time_.reserve(N);
-    mpcControllerBuffer_.k_.reserve(N);
-    mpcControllerBuffer_.deltaUff_.reserve(N);
-    mpcControllerBuffer_.uff_.reserve(N);
-
-    for (int i = 0; i < controllersPtr->size(); i++) {
-      const controller_t& currentController = (*controllersPtr)[i];
-      mpcControllerBuffer_.time_.insert(std::end(mpcControllerBuffer_.time_), std::begin(currentController.time_),
-                                        std::end(currentController.time_));
-      mpcControllerBuffer_.k_.insert(std::end(mpcControllerBuffer_.k_), std::begin(currentController.k_), std::end(currentController.k_));
-      mpcControllerBuffer_.deltaUff_.insert(std::end(mpcControllerBuffer_.deltaUff_), std::begin(currentController.deltaUff_),
-                                            std::end(currentController.deltaUff_));
-      mpcControllerBuffer_.uff_.insert(std::end(mpcControllerBuffer_.uff_), std::begin(currentController.uff_),
-                                       std::end(currentController.uff_));
-=======
   // update buffers, i.e., copy MPC results into our buffers
   int N = 0;
   for (int i = 0; i < timeTrajectoriesPtr->size(); i++) {
@@ -233,7 +192,6 @@
           }
 
         }
->>>>>>> 2d498ba5
   }
 
   mpcEventTimesBuffer_ = *eventTimesPtr;
@@ -310,37 +268,14 @@
     logicUpdated_ = false;
   }
 
-<<<<<<< HEAD
-    mpcTimeTrajectory_.swap(mpcTimeTrajectoryBuffer_);
-    mpcStateTrajectory_.swap(mpcStateTrajectoryBuffer_);
-    mpcInputTrajectory_.swap(mpcInputTrajectoryBuffer_);
-
-    mpcLinInterpolateState_.reset();
-    mpcLinInterpolateState_.setTimeStamp(&mpcTimeTrajectory_);
-    mpcLinInterpolateState_.setData(&mpcStateTrajectory_);
-=======
   mpcTimeTrajectory_.swap(mpcTimeTrajectoryBuffer_);
   mpcStateTrajectory_.swap(mpcStateTrajectoryBuffer_);
   mpcInputTrajectory_.swap(mpcInputTrajectoryBuffer_);
->>>>>>> 2d498ba5
 
   mpcLinInterpolateState_.setData(&mpcTimeTrajectory_, &mpcStateTrajectory_);
   mpcLinInterpolateInput_.setData(&mpcTimeTrajectory_, &mpcInputTrajectory_);
 
-<<<<<<< HEAD
-    mpcController_.swap(mpcControllerBuffer_);
-
-    mpcLinInterpolateUff_.reset();
-    mpcLinInterpolateUff_.setTimeStamp(&mpcController_.time_);
-    mpcLinInterpolateUff_.setData(&mpcController_.uff_);
-
-    mpcLinInterpolateK_.reset();
-    mpcLinInterpolateK_.setTimeStamp(&mpcController_.time_);
-    mpcLinInterpolateK_.setData(&mpcController_.k_);
-
-=======
   mpcControllers_.swap(mpcControllersBuffer_);
->>>>>>> 2d498ba5
 
   return true;
 }
@@ -352,13 +287,15 @@
 
   if (time > mpcTimeTrajectory_.back())
     ROS_WARN_STREAM_THROTTLE(2, "The requested time is greater than the received plan: " + std::to_string(time) + ">" +
-                    std::to_string(mpcTimeTrajectory_.back()));
+                                    std::to_string(mpcTimeTrajectory_.back()));
 
   int greatestLessTimeStampIndex = mpcLinInterpolateState_.interpolate(time, mpcState);
 
   size_t index = findActiveSubsystemFnc_(time);
   subsystem = logicMachine_.getLogicRulesPtr()->subsystemsSequence().at(index);
-<<<<<<< HEAD
+
+  //TODO(jcarius) is index correct here or should we use subsystem?
+  mpcInput = mpcControllers_[index]->computeInput(time, currentState);
 }
 
 /******************************************************************************************************/
@@ -380,26 +317,6 @@
   for(auto ti : t){
       mpcLinInterpolateK_.interpolate(ti, *(kIter++));
     }
-}
-
-/******************************************************************************************************/
-/******************************************************************************************************/
-/******************************************************************************************************/
-template <size_t STATE_DIM, size_t INPUT_DIM, class LOGIC_RULES_T>
-void MPC_Interface<STATE_DIM, INPUT_DIM, LOGIC_RULES_T>::evaluateFeedbackPolicy(const scalar_t& time, input_vector_t& mpcUff,
-                                                                                input_state_matrix_t& mpcGain, size_t& subsystem) {
-  updatePolicy();
-
-  if (useFeedforwardPolicy_ == true) throw std::runtime_error("The MRT is set to receive the feedback policy.");
-
-  if (time > mpcController_.time_.back())
-    ROS_WARN_STREAM_THROTTLE(2, "The requested time is greater than the received plan: " + std::to_string(time) + ">" +
-                    std::to_string(mpcController_.time_.back()));
-=======
->>>>>>> 2d498ba5
-
-  //TODO(jcarius) is index correct here or should we use subsystem?
-  mpcInput = mpcControllers_[index]->computeInput(time, currentState);
 }
 
 template <size_t STATE_DIM, size_t INPUT_DIM, class LOGIC_RULES_T>
