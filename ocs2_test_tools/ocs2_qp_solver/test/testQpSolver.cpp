--- conflicted
+++ resolved
@@ -43,13 +43,8 @@
 
   QpSolverTest() {
     srand(0);
-<<<<<<< HEAD
     lqProblem = ocs2::qp_solver::generateRandomLqProblem(N_, nx_, nu_, nc_);
-    x0 = ocs2::dynamic_vector_t::Random(nx_);
-=======
-    lqProblem = ocs2::qp_solver::generateRandomLqProblem(N_, nx_, nu_);
     x0 = ocs2::vector_t::Random(nx_);
->>>>>>> 4f292341
 
     cost = ocs2::qp_solver::getCostMatrices(lqProblem, numDecisionVariables);
     constraints = ocs2::qp_solver::getConstraintMatrices(lqProblem, x0, numConstraints, numDecisionVariables);
