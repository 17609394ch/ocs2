/******************************************************************************
Copyright (c) 2020, Farbod Farshidian. All rights reserved.

Redistribution and use in source and binary forms, with or without
modification, are permitted provided that the following conditions are met:

 * Redistributions of source code must retain the above copyright notice, this
  list of conditions and the following disclaimer.

 * Redistributions in binary form must reproduce the above copyright notice,
  this list of conditions and the following disclaimer in the documentation
  and/or other materials provided with the distribution.

 * Neither the name of the copyright holder nor the names of its
  contributors may be used to endorse or promote products derived from
  this software without specific prior written permission.

THIS SOFTWARE IS PROVIDED BY THE COPYRIGHT HOLDERS AND CONTRIBUTORS "AS IS"
AND ANY EXPRESS OR IMPLIED WARRANTIES, INCLUDING, BUT NOT LIMITED TO, THE
IMPLIED WARRANTIES OF MERCHANTABILITY AND FITNESS FOR A PARTICULAR PURPOSE ARE
DISCLAIMED. IN NO EVENT SHALL THE COPYRIGHT HOLDER OR CONTRIBUTORS BE LIABLE
FOR ANY DIRECT, INDIRECT, INCIDENTAL, SPECIAL, EXEMPLARY, OR CONSEQUENTIAL
DAMAGES (INCLUDING, BUT NOT LIMITED TO, PROCUREMENT OF SUBSTITUTE GOODS OR
SERVICES; LOSS OF USE, DATA, OR PROFITS; OR BUSINESS INTERRUPTION) HOWEVER
CAUSED AND ON ANY THEORY OF LIABILITY, WHETHER IN CONTRACT, STRICT LIABILITY,
OR TORT (INCLUDING NEGLIGENCE OR OTHERWISE) ARISING IN ANY WAY OUT OF THE USE
OF THIS SOFTWARE, EVEN IF ADVISED OF THE POSSIBILITY OF SUCH DAMAGE.
 ******************************************************************************/

#include <gtest/gtest.h>

#include <ocs2_oc/oc_problem/OptimalControlProblem.h>

#include <ocs2_core/cost/QuadraticStateCost.h>
#include <ocs2_core/cost/QuadraticStateInputCost.h>
#include <ocs2_core/dynamics/LinearSystemDynamics.h>

#include <ocs2_core/test/testTools.h>

#include "ocs2_qp_solver/Ocs2QpSolver.h"
#include "ocs2_qp_solver/test/testProblemsGeneration.h"

class Ocs2QpSolverTest : public testing::Test {
 protected:
  static constexpr size_t N = 10;  // Trajectory length
  static constexpr size_t STATE_DIM = 5;
  static constexpr size_t INPUT_DIM = 3;
  static constexpr size_t numStateInputConstraints = 1;
  static constexpr size_t numStateOnlyConstraints = 1;
  static constexpr size_t numFinalStateOnlyConstraints = 2;
  static constexpr ocs2::scalar_t precision = 1e-9;
  static constexpr ocs2::scalar_t dt = 1e-3;

  void checkDynamics(const ocs2::qp_solver::ContinuousTrajectory& solution) const {
    // Forward integrate with unconstrainedSolution u(t) and check x(t)
    ocs2::vector_t x = x0;
    for (int k = 0; k < N; ++k) {
      auto dt = solution.timeTrajectory[k + 1] - solution.timeTrajectory[k];
      x += dt * system->computeFlowMap(solution.timeTrajectory[k], x, solution.inputTrajectory[k]);
      ASSERT_TRUE(x.isApprox(solution.stateTrajectory[k + 1], precision));
    }
  }

  Ocs2QpSolverTest() {
    srand(0);
<<<<<<< HEAD

    system = ocs2::getOcs2Dynamics(ocs2::getRandomDynamics(STATE_DIM, INPUT_DIM));

    // create unconstrained problem
    unconstrainedProblem = ocs2::OptimalControlProblem();  // reset
    unconstrainedProblem.dynamicsPtr.reset(system->clone());

    unconstrainedProblem.costPtr->add("IntermediateCost", ocs2::getOcs2Cost(ocs2::getRandomCost(STATE_DIM, INPUT_DIM)));
    unconstrainedProblem.finalCostPtr->add("FinalCost", ocs2::getOcs2StateCost(ocs2::getRandomCost(STATE_DIM, 0)));

    // create constrained problem
    constrainedProblem = unconstrainedProblem;  // copies unconstrained problem

    constrainedProblem.equalityConstraintPtr->add(
        "equality", ocs2::getOcs2Constraints(ocs2::getRandomConstraints(STATE_DIM, INPUT_DIM, numStateInputConstraints)));
    constrainedProblem.stateEqualityConstraintPtr->add(
        "equality", ocs2::getOcs2StateOnlyConstraints(ocs2::getRandomConstraints(STATE_DIM, 0, numStateOnlyConstraints)));
    constrainedProblem.finalEqualityConstraintPtr->add(
        "equality", ocs2::getOcs2StateOnlyConstraints(ocs2::getRandomConstraints(STATE_DIM, 0, numFinalStateOnlyConstraints)));

    costDesiredTrajectories =
        ocs2::CostDesiredTrajectories({0.0}, {ocs2::vector_t::Random(STATE_DIM)}, {ocs2::vector_t::Random(INPUT_DIM)});
    constrainedProblem.costDesiredTrajectories = &costDesiredTrajectories;
    unconstrainedProblem.costDesiredTrajectories = &costDesiredTrajectories;

=======
    cost = ocs2::qp_solver::getOcs2Cost(ocs2::qp_solver::getRandomCost(STATE_DIM, INPUT_DIM),
                                        ocs2::qp_solver::getRandomCost(STATE_DIM, INPUT_DIM));
    targetTrajectories =
        ocs2::TargetTrajectories({0.0}, {ocs2::vector_t::Random(STATE_DIM)}, {ocs2::vector_t::Random(INPUT_DIM)});
    cost->setTargetTrajectoriesPtr(&targetTrajectories);
    system = ocs2::qp_solver::getOcs2Dynamics(ocs2::qp_solver::getRandomDynamics(STATE_DIM, INPUT_DIM));
    constraint =
        ocs2::qp_solver::getOcs2Constraints(ocs2::qp_solver::getRandomConstraints(STATE_DIM, INPUT_DIM, numStateInputConstraints),
                                            ocs2::qp_solver::getRandomConstraints(STATE_DIM, INPUT_DIM, numStateOnlyConstraints),
                                            ocs2::qp_solver::getRandomConstraints(STATE_DIM, INPUT_DIM, numFinalStateOnlyConstraints));
>>>>>>> 4d1dc884
    nominalTrajectory = ocs2::qp_solver::getRandomTrajectory(N, STATE_DIM, INPUT_DIM, dt);
    x0 = ocs2::vector_t::Random(STATE_DIM);
    unconstrainedSolution = solveLinearQuadraticOptimalControlProblem(unconstrainedProblem, nominalTrajectory, x0);
    constrainedSolution = solveLinearQuadraticOptimalControlProblem(constrainedProblem, nominalTrajectory, x0);
  }

<<<<<<< HEAD
  ocs2::CostDesiredTrajectories costDesiredTrajectories;
=======
  std::unique_ptr<ocs2::CostFunctionBase> cost;
  ocs2::TargetTrajectories targetTrajectories;
>>>>>>> 4d1dc884
  std::unique_ptr<ocs2::SystemDynamicsBase> system;
  ocs2::OptimalControlProblem unconstrainedProblem;
  ocs2::OptimalControlProblem constrainedProblem;
  ocs2::qp_solver::ContinuousTrajectory nominalTrajectory;
  ocs2::vector_t x0;
  ocs2::qp_solver::ContinuousTrajectory constrainedSolution;
  ocs2::qp_solver::ContinuousTrajectory unconstrainedSolution;
};

constexpr size_t Ocs2QpSolverTest::N;
constexpr size_t Ocs2QpSolverTest::STATE_DIM;
constexpr size_t Ocs2QpSolverTest::INPUT_DIM;
constexpr size_t Ocs2QpSolverTest::numStateInputConstraints;
constexpr size_t Ocs2QpSolverTest::numStateOnlyConstraints;
constexpr size_t Ocs2QpSolverTest::numFinalStateOnlyConstraints;
constexpr ocs2::scalar_t Ocs2QpSolverTest::precision;
constexpr ocs2::scalar_t Ocs2QpSolverTest::dt;

TEST_F(Ocs2QpSolverTest, initialCondition) {
  ASSERT_TRUE(x0.isApprox(constrainedSolution.stateTrajectory.front(), precision));
  ASSERT_TRUE(x0.isApprox(unconstrainedSolution.stateTrajectory.front(), precision));
}

TEST_F(Ocs2QpSolverTest, satisfiesDynamics) {
  checkDynamics(constrainedSolution);
  checkDynamics(unconstrainedSolution);
}

TEST_F(Ocs2QpSolverTest, satisfiesConstraints) {
  auto& preComputation = *unconstrainedProblem.preComputationPtr;
  const auto t0 = constrainedSolution.timeTrajectory[0];
  const auto& x0 = constrainedSolution.stateTrajectory[0];
  const auto& u0 = constrainedSolution.inputTrajectory[0];
  preComputation.request(ocs2::Request::Constraint, t0, x0, u0);

  const auto g0 = unconstrainedProblem.equalityConstraintPtr->getValue(t0, x0, u0, preComputation);
  ASSERT_TRUE(g0.isZero(precision));

  for (int k = 1; k < N; ++k) {
    const auto t = constrainedSolution.timeTrajectory[k];
    const auto& x = constrainedSolution.stateTrajectory[k];
    const auto& u = constrainedSolution.inputTrajectory[k];
    preComputation.request(ocs2::Request::Constraint, t, x, u);

    const auto g = unconstrainedProblem.equalityConstraintPtr->getValue(t, x, u, preComputation);
    ASSERT_TRUE(g.isZero(precision));

    const auto h = unconstrainedProblem.stateEqualityConstraintPtr->getValue(t, x, preComputation);
    ASSERT_TRUE(h.isZero(precision));
  }

  const auto tf = constrainedSolution.timeTrajectory[N];
  const auto& xf = constrainedSolution.stateTrajectory[N];
  preComputation.requestFinal(ocs2::Request::Constraint, tf, xf);

  const auto gf = unconstrainedProblem.finalEqualityConstraintPtr->getValue(tf, xf, preComputation);
  ASSERT_TRUE(gf.isZero(precision));
}

TEST_F(Ocs2QpSolverTest, invariantUnderLinearization) {
  // Different nominalTrajectory, with same time discretization
  auto linearization2 = ocs2::qp_solver::getRandomTrajectory(N, STATE_DIM, INPUT_DIM, dt);
  linearization2.timeTrajectory = nominalTrajectory.timeTrajectory;

  // Compare solutions
  auto solution2 = solveLinearQuadraticOptimalControlProblem(constrainedProblem, linearization2, x0);
  ASSERT_TRUE(ocs2::isEqual(constrainedSolution.stateTrajectory, solution2.stateTrajectory, precision));
  ASSERT_TRUE(ocs2::isEqual(constrainedSolution.inputTrajectory, solution2.inputTrajectory, precision));
}

TEST_F(Ocs2QpSolverTest, knownSolutionAtOrigin) {
  // If the cost's nominal trajectory is set to zero, and the initial state is zero, then the solution has only zeros.
<<<<<<< HEAD
  costDesiredTrajectories = ocs2::CostDesiredTrajectories({0.0}, {ocs2::vector_t::Zero(STATE_DIM)}, {ocs2::vector_t::Zero(INPUT_DIM)});
  unconstrainedProblem.costDesiredTrajectories = &costDesiredTrajectories;
=======
  targetTrajectories = ocs2::TargetTrajectories({0.0}, {ocs2::vector_t::Zero(STATE_DIM)}, {ocs2::vector_t::Zero(INPUT_DIM)});
  cost->setTargetTrajectoriesPtr(&targetTrajectories);
>>>>>>> 4d1dc884
  const auto zeroX0 = ocs2::vector_t::Zero(STATE_DIM);

  // Obtain solution, with non-zero nominalTrajectory
  auto zeroSolution = solveLinearQuadraticOptimalControlProblem(unconstrainedProblem, nominalTrajectory, zeroX0);

  ocs2::vector_array_t allStatesZero(N + 1, ocs2::vector_t::Zero(STATE_DIM));
  ocs2::vector_array_t allInputsZero(N, ocs2::vector_t::Zero(INPUT_DIM));
  ASSERT_TRUE(ocs2::isEqual(zeroSolution.stateTrajectory, allStatesZero));
  ASSERT_TRUE(ocs2::isEqual(zeroSolution.inputTrajectory, allInputsZero));
}<|MERGE_RESOLUTION|>--- conflicted
+++ resolved
@@ -63,7 +63,6 @@
 
   Ocs2QpSolverTest() {
     srand(0);
-<<<<<<< HEAD
 
     system = ocs2::getOcs2Dynamics(ocs2::getRandomDynamics(STATE_DIM, INPUT_DIM));
 
@@ -89,30 +88,13 @@
     constrainedProblem.costDesiredTrajectories = &costDesiredTrajectories;
     unconstrainedProblem.costDesiredTrajectories = &costDesiredTrajectories;
 
-=======
-    cost = ocs2::qp_solver::getOcs2Cost(ocs2::qp_solver::getRandomCost(STATE_DIM, INPUT_DIM),
-                                        ocs2::qp_solver::getRandomCost(STATE_DIM, INPUT_DIM));
-    targetTrajectories =
-        ocs2::TargetTrajectories({0.0}, {ocs2::vector_t::Random(STATE_DIM)}, {ocs2::vector_t::Random(INPUT_DIM)});
-    cost->setTargetTrajectoriesPtr(&targetTrajectories);
-    system = ocs2::qp_solver::getOcs2Dynamics(ocs2::qp_solver::getRandomDynamics(STATE_DIM, INPUT_DIM));
-    constraint =
-        ocs2::qp_solver::getOcs2Constraints(ocs2::qp_solver::getRandomConstraints(STATE_DIM, INPUT_DIM, numStateInputConstraints),
-                                            ocs2::qp_solver::getRandomConstraints(STATE_DIM, INPUT_DIM, numStateOnlyConstraints),
-                                            ocs2::qp_solver::getRandomConstraints(STATE_DIM, INPUT_DIM, numFinalStateOnlyConstraints));
->>>>>>> 4d1dc884
     nominalTrajectory = ocs2::qp_solver::getRandomTrajectory(N, STATE_DIM, INPUT_DIM, dt);
     x0 = ocs2::vector_t::Random(STATE_DIM);
     unconstrainedSolution = solveLinearQuadraticOptimalControlProblem(unconstrainedProblem, nominalTrajectory, x0);
     constrainedSolution = solveLinearQuadraticOptimalControlProblem(constrainedProblem, nominalTrajectory, x0);
   }
 
-<<<<<<< HEAD
   ocs2::CostDesiredTrajectories costDesiredTrajectories;
-=======
-  std::unique_ptr<ocs2::CostFunctionBase> cost;
-  ocs2::TargetTrajectories targetTrajectories;
->>>>>>> 4d1dc884
   std::unique_ptr<ocs2::SystemDynamicsBase> system;
   ocs2::OptimalControlProblem unconstrainedProblem;
   ocs2::OptimalControlProblem constrainedProblem;
@@ -185,13 +167,8 @@
 
 TEST_F(Ocs2QpSolverTest, knownSolutionAtOrigin) {
   // If the cost's nominal trajectory is set to zero, and the initial state is zero, then the solution has only zeros.
-<<<<<<< HEAD
-  costDesiredTrajectories = ocs2::CostDesiredTrajectories({0.0}, {ocs2::vector_t::Zero(STATE_DIM)}, {ocs2::vector_t::Zero(INPUT_DIM)});
+  targetTrajectories = ocs2::TargetTrajectories({0.0}, {ocs2::vector_t::Zero(STATE_DIM)}, {ocs2::vector_t::Zero(INPUT_DIM)});
   unconstrainedProblem.costDesiredTrajectories = &costDesiredTrajectories;
-=======
-  targetTrajectories = ocs2::TargetTrajectories({0.0}, {ocs2::vector_t::Zero(STATE_DIM)}, {ocs2::vector_t::Zero(INPUT_DIM)});
-  cost->setTargetTrajectoriesPtr(&targetTrajectories);
->>>>>>> 4d1dc884
   const auto zeroX0 = ocs2::vector_t::Zero(STATE_DIM);
 
   // Obtain solution, with non-zero nominalTrajectory
