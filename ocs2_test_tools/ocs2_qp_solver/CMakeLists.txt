cmake_minimum_required(VERSION 3.0)
project(ocs2_qp_solver)

find_package(catkin REQUIRED COMPONENTS
  ocs2_core
  )

find_package(Eigen3 3.3 REQUIRED NO_MODULE)

# Generate compile_commands.json for clang tools
set(CMAKE_EXPORT_COMPILE_COMMANDS ON)

###################################
## catkin specific configuration ##
###################################

catkin_package(
  INCLUDE_DIRS
    include
    test/include
    ${EIGEN3_INCLUDE_DIRS}
  LIBRARIES
   ${PROJECT_NAME}
  CATKIN_DEPENDS
    ocs2_core
  DEPENDS
)

include_directories(
  include
  test/include
  ${EIGEN3_INCLUDE_DIRS}
  ${catkin_INCLUDE_DIRS}
)

# Declare a C++ library
add_library(${PROJECT_NAME}
  src/Ocs2QpSolver.cpp
  src/QpDiscreteTranscription.cpp
  src/QpSolver.cpp
  src/QpTrajectories.cpp
<<<<<<< HEAD
  src/wrappers/ConstraintsWrapper.cpp
  src/wrappers/CostWrapper.cpp
  src/wrappers/SystemWrapper.cpp
=======
>>>>>>> 4f292341
  )
target_link_libraries(${PROJECT_NAME}
  ${catkin_LIBRARIES}
  )
target_compile_options(${PROJECT_NAME} PUBLIC ${OCS2_CXX_FLAGS})

#########################
###   CLANG TOOLING   ###
#########################
find_package(cmake_clang_tools QUIET)
if(cmake_clang_tools_FOUND)
  message(STATUS "Run clang tooling for target " ${PROJECT_NAME})
  add_clang_tooling(
    TARGETS
      ${PROJECT_NAME}
    SOURCE_DIRS ${CMAKE_CURRENT_SOURCE_DIR}/src ${CMAKE_CURRENT_SOURCE_DIR}/include ${CMAKE_CURRENT_SOURCE_DIR}/test
    CT_HEADER_DIRS ${CMAKE_CURRENT_SOURCE_DIR}/include
    CF_WERROR
  )
endif(cmake_clang_tools_FOUND)

#############
## Install ##
#############

install(
  TARGETS ${PROJECT_NAME}
  ARCHIVE DESTINATION ${CATKIN_PACKAGE_LIB_DESTINATION}
  LIBRARY DESTINATION ${CATKIN_PACKAGE_LIB_DESTINATION}
  RUNTIME DESTINATION ${CATKIN_PACKAGE_BIN_DESTINATION}
)

install(DIRECTORY include/${PROJECT_NAME}/
  DESTINATION ${CATKIN_PACKAGE_INCLUDE_DESTINATION})

install(DIRECTORY test/include/${PROJECT_NAME}/
  DESTINATION ${CATKIN_PACKAGE_INCLUDE_DESTINATION}
)

#############
## Testing ##
#############

<<<<<<< HEAD
catkin_add_gtest(${PROJECT_NAME}_testWrappers
  test/testConstraintsWrapper
  test/testCostWrapper.cpp
  test/testSystemWrapper.cpp
=======
catkin_add_gtest(test_${PROJECT_NAME}
>>>>>>> 4f292341
  test/testDiscreteTranscription.cpp
  test/testQpSolver.cpp
<<<<<<< HEAD
  test/testOcs2QpSolver.cpp
=======
>>>>>>> 4f292341
  )
target_link_libraries(test_${PROJECT_NAME}
  ${PROJECT_NAME}
  gtest_main
  )<|MERGE_RESOLUTION|>--- conflicted
+++ resolved
@@ -39,16 +39,10 @@
   src/QpDiscreteTranscription.cpp
   src/QpSolver.cpp
   src/QpTrajectories.cpp
-<<<<<<< HEAD
-  src/wrappers/ConstraintsWrapper.cpp
-  src/wrappers/CostWrapper.cpp
-  src/wrappers/SystemWrapper.cpp
-=======
->>>>>>> 4f292341
-  )
+)
 target_link_libraries(${PROJECT_NAME}
   ${catkin_LIBRARIES}
-  )
+)
 target_compile_options(${PROJECT_NAME} PUBLIC ${OCS2_CXX_FLAGS})
 
 #########################
@@ -88,22 +82,12 @@
 ## Testing ##
 #############
 
-<<<<<<< HEAD
-catkin_add_gtest(${PROJECT_NAME}_testWrappers
-  test/testConstraintsWrapper
-  test/testCostWrapper.cpp
-  test/testSystemWrapper.cpp
-=======
 catkin_add_gtest(test_${PROJECT_NAME}
->>>>>>> 4f292341
   test/testDiscreteTranscription.cpp
   test/testQpSolver.cpp
-<<<<<<< HEAD
   test/testOcs2QpSolver.cpp
-=======
->>>>>>> 4f292341
-  )
+)
 target_link_libraries(test_${PROJECT_NAME}
   ${PROJECT_NAME}
   gtest_main
-  )+)