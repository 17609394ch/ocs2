/******************************************************************************
Copyright (c) 2017, Farbod Farshidian. All rights reserved.

Redistribution and use in source and binary forms, with or without
modification, are permitted provided that the following conditions are met:

* Redistributions of source code must retain the above copyright notice, this
  list of conditions and the following disclaimer.

* Redistributions in binary form must reproduce the above copyright notice,
  this list of conditions and the following disclaimer in the documentation
  and/or other materials provided with the distribution.

* Neither the name of the copyright holder nor the names of its
  contributors may be used to endorse or promote products derived from
  this software without specific prior written permission.

THIS SOFTWARE IS PROVIDED BY THE COPYRIGHT HOLDERS AND CONTRIBUTORS "AS IS"
AND ANY EXPRESS OR IMPLIED WARRANTIES, INCLUDING, BUT NOT LIMITED TO, THE
IMPLIED WARRANTIES OF MERCHANTABILITY AND FITNESS FOR A PARTICULAR PURPOSE ARE
DISCLAIMED. IN NO EVENT SHALL THE COPYRIGHT HOLDER OR CONTRIBUTORS BE LIABLE
FOR ANY DIRECT, INDIRECT, INCIDENTAL, SPECIAL, EXEMPLARY, OR CONSEQUENTIAL
DAMAGES (INCLUDING, BUT NOT LIMITED TO, PROCUREMENT OF SUBSTITUTE GOODS OR
SERVICES; LOSS OF USE, DATA, OR PROFITS; OR BUSINESS INTERRUPTION) HOWEVER
CAUSED AND ON ANY THEORY OF LIABILITY, WHETHER IN CONTRACT, STRICT LIABILITY,
OR TORT (INCLUDING NEGLIGENCE OR OTHERWISE) ARISING IN ANY WAY OUT OF THE USE
OF THIS SOFTWARE, EVEN IF ADVISED OF THE POSSIBILITY OF SUCH DAMAGE.
******************************************************************************/

namespace ocs2 {

/******************************************************************************************************/
/******************************************************************************************************/
/******************************************************************************************************/
template <size_t STATE_DIM, size_t INPUT_DIM>
MPC_SLQ<STATE_DIM, INPUT_DIM>::MPC_SLQ()

    : BASE(), optimizedTimeTrajectoriesStock_(0), optimizedStateTrajectoriesStock_(0), optimizedInputTrajectoriesStock_(0) {}

/******************************************************************************************************/
/******************************************************************************************************/
/******************************************************************************************************/
template <size_t STATE_DIM, size_t INPUT_DIM>
MPC_SLQ<STATE_DIM, INPUT_DIM>::MPC_SLQ(const controlled_system_base_t* systemDynamicsPtr, const derivatives_base_t* systemDerivativesPtr,
                                       const constraint_base_t* systemConstraintsPtr, const cost_function_base_t* costFunctionPtr,
                                       const operating_trajectories_base_t* operatingTrajectoriesPtr,
                                       const scalar_array_t& partitioningTimes, const SLQ_Settings& slqSettings /* = SLQ_Settings()*/,
                                       const MPC_Settings& mpcSettings /* = MPC_Settings()*/,
                                       std::shared_ptr<HybridLogicRules> logicRulesPtr /* = nullptr*/,
                                       const mode_sequence_template_t* modeSequenceTemplatePtr /* = nullptr*/,
                                       const cost_function_base_t* heuristicsFunctionPtr /*= nullptr*/)

    : BASE(partitioningTimes, mpcSettings),
      optimizedTimeTrajectoriesStock_(0),
      optimizedStateTrajectoriesStock_(0),
      optimizedInputTrajectoriesStock_(0)

{
<<<<<<< HEAD
	// SLQ
	if (slqSettings.ddpSettings_.useMultiThreading_) {
		slqPtr_.reset( new slq_mp_t(
				systemDynamicsPtr, systemDerivativesPtr, systemConstraintsPtr, costFunctionPtr, operatingTrajectoriesPtr,
				slqSettings, logicRulesPtr, heuristicsFunctionPtr) );
	} else {
		slqPtr_.reset( new slq_t(
				systemDynamicsPtr, systemDerivativesPtr, systemConstraintsPtr, costFunctionPtr, operatingTrajectoriesPtr,
				slqSettings, logicRulesPtr, heuristicsFunctionPtr) );
	}

	// set base solver's pointer
	BASE::setBaseSolverPtr(slqPtr_.get());

	// set mode sequence template
	if (modeSequenceTemplatePtr) {
		slqPtr_->getLogicRulesPtr()->setModeSequenceTemplate(*modeSequenceTemplatePtr);

		if (mpcSettings.recedingHorizon_) {

			const scalar_array_t& eventTimes = slqPtr_->getLogicRulesPtr()->eventTimes();
			const scalar_t timeHorizon = BASE::initPartitioningTimes_.back() - BASE::initPartitioningTimes_.front();
			const scalar_t finalTime = BASE::initPartitioningTimes_.back() + timeHorizon;

			if (eventTimes.size()==0) {
				const scalar_t startTime = BASE::initPartitioningTimes_.front();
				slqPtr_->getLogicRulesPtr()->insertInternalModeSequenceTemplate(startTime, finalTime);

			} else if (eventTimes.back() <= finalTime) {
				const scalar_t startTime = eventTimes.back();
				slqPtr_->getLogicRulesPtr()->insertInternalModeSequenceTemplate(startTime, finalTime);
			}
		}
	}
=======
  // SLQ
  if (slqSettings.ddpSettings_.useMultiThreading_) {
    slqPtr_.reset(new slq_mp_t(systemDynamicsPtr, systemDerivativesPtr, systemConstraintsPtr, costFunctionPtr, operatingTrajectoriesPtr,
                               slqSettings, logicRulesPtr, heuristicsFunctionPtr));
  } else {
    slqPtr_.reset(new slq_t(systemDynamicsPtr, systemDerivativesPtr, systemConstraintsPtr, costFunctionPtr, operatingTrajectoriesPtr,
                            slqSettings, logicRulesPtr, heuristicsFunctionPtr));
  }

  // set base solver's pointer
  BASE::setBaseSolverPtr(slqPtr_.get());

  // set mode sequence template
  if (modeSequenceTemplatePtr) {
    slqPtr_->getLogicRulesPtr()->setModeSequenceTemplate(*modeSequenceTemplatePtr);

    if (mpcSettings.recedingHorizon_) {
      const scalar_array_t& eventTimes = slqPtr_->getLogicRulesPtr()->eventTimes();
      const scalar_t timeHorizon = BASE::initPartitioningTimes_.back() - BASE::initPartitioningTimes_.front();
      const scalar_t finalTime = BASE::initPartitioningTimes_.back() + timeHorizon;

      if (eventTimes.size() == 0) {
        const scalar_t startTime = BASE::initPartitioningTimes_.front();
        slqPtr_->getLogicRulesPtr()->insertInternalModeSequenceTemplate(startTime, finalTime);

      } else if (eventTimes.back() <= finalTime) {
        const scalar_t startTime = eventTimes.back();
        slqPtr_->getLogicRulesPtr()->insertInternalModeSequenceTemplate(startTime, finalTime);
      }
    }
  }
>>>>>>> e2c9fc04
}

/******************************************************************************************************/
/******************************************************************************************************/
/******************************************************************************************************/
template <size_t STATE_DIM, size_t INPUT_DIM>
SLQ_Settings& MPC_SLQ<STATE_DIM, INPUT_DIM>::slqSettings() {
  return slqPtr_->settings();
}

/******************************************************************************************************/
/******************************************************************************************************/
/******************************************************************************************************/
template <size_t STATE_DIM, size_t INPUT_DIM>
typename MPC_SLQ<STATE_DIM, INPUT_DIM>::slq_base_t* MPC_SLQ<STATE_DIM, INPUT_DIM>::getSolverPtr() {
  return slqPtr_.get();
}

/******************************************************************************************************/
/******************************************************************************************************/
/******************************************************************************************************/
template <size_t STATE_DIM, size_t INPUT_DIM>
void MPC_SLQ<STATE_DIM, INPUT_DIM>::calculateController(const scalar_t& initTime, const state_vector_t& initState,
                                                        const scalar_t& finalTime, const scalar_array2_t*& timeTrajectoriesStockPtr,
                                                        const state_vector_array2_t*& stateTrajectoriesStockPtr,
                                                        const input_vector_array2_t*& inputTrajectoriesStockPtr,
                                                        const controller_ptr_array_t*& controllerStockPtr) {
  //*****************************************************************************************
  // cost goal check
  //*****************************************************************************************
  if (BASE::initRun_ == true && slqPtr_->costDesiredTrajectoriesUpdated() == false) {
    std::cerr << "### WARNING: The initial desired trajectories are not set. "
                 "This may cause undefined behavior. Use the MPC_SLQ::setCostDesiredTrajectories() "
                 "method to provide appropriate goal trajectories."
              << std::endl;
  }

  //*****************************************************************************************
  // updating real-time iteration settings
  //*****************************************************************************************
  // number of iterations
  if (BASE::initRun_ == true /*|| slqPtr_->getController().at(BASE::finalActivePartitionIndex_).empty()==true*/) {
    slqPtr_->ddpSettings().maxNumIterations_ = BASE::mpcSettings_.initMaxNumIterations_;
    slqPtr_->ddpSettings().maxLearningRate_ = BASE::mpcSettings_.initMaxLearningRate_;
    slqPtr_->ddpSettings().minLearningRate_ = BASE::mpcSettings_.initMinLearningRate_;
  } else {
    slqPtr_->ddpSettings().maxNumIterations_ = BASE::mpcSettings_.runtimeMaxNumIterations_;
    slqPtr_->ddpSettings().maxLearningRate_ = BASE::mpcSettings_.runtimeMaxLearningRate_;
    slqPtr_->ddpSettings().minLearningRate_ = BASE::mpcSettings_.runtimeMinLearningRate_;
  }

  // use parallel Riccati solver at each call of realtime-iteration SLQ
  if (BASE::initRun_ == false) {
    if (BASE::mpcSettings_.useParallelRiccatiSolver_ == true && BASE::mpcSettings_.recedingHorizon_ == true) {
      slqPtr_->useParallelRiccatiSolverFromInitItr(true);
    } else {
      slqPtr_->useParallelRiccatiSolverFromInitItr(false);
    }
  } else {
    slqPtr_->useParallelRiccatiSolverFromInitItr(false);
  }

  //*****************************************************************************************
  // calculate controller
  //*****************************************************************************************
  if (BASE::mpcSettings_.coldStart_ == true || BASE::initRun_ == true) {
    if (BASE::mpcSettings_.debugPrint_) {
      std::cerr << "### Using cold initialization." << std::endl;
    }

    slqPtr_->run(initTime, initState, finalTime, BASE::partitioningTimes_);

  } else {
    slqPtr_->run(initTime, initState, finalTime, BASE::partitioningTimes_, typename slq_base_t::controller_ptr_array_t());
  }

  //*****************************************************************************************
  // Get optimized outputs
  //*****************************************************************************************
  // swap the optimized trajectories
  optimizedTimeTrajectoriesStock_.clear();
  optimizedStateTrajectoriesStock_.clear();
  optimizedInputTrajectoriesStock_.clear();
  slqPtr_->swapNominalTrajectories(optimizedTimeTrajectoriesStock_, optimizedStateTrajectoriesStock_, optimizedInputTrajectoriesStock_);
  timeTrajectoriesStockPtr = &optimizedTimeTrajectoriesStock_;
  stateTrajectoriesStockPtr = &optimizedStateTrajectoriesStock_;
  inputTrajectoriesStockPtr = &optimizedInputTrajectoriesStock_;

  // get the optimal controller
  slqPtr_->getControllerPtr(controllerStockPtr);
}

}  // namespace ocs2<|MERGE_RESOLUTION|>--- conflicted
+++ resolved
@@ -56,42 +56,6 @@
       optimizedInputTrajectoriesStock_(0)
 
 {
-<<<<<<< HEAD
-	// SLQ
-	if (slqSettings.ddpSettings_.useMultiThreading_) {
-		slqPtr_.reset( new slq_mp_t(
-				systemDynamicsPtr, systemDerivativesPtr, systemConstraintsPtr, costFunctionPtr, operatingTrajectoriesPtr,
-				slqSettings, logicRulesPtr, heuristicsFunctionPtr) );
-	} else {
-		slqPtr_.reset( new slq_t(
-				systemDynamicsPtr, systemDerivativesPtr, systemConstraintsPtr, costFunctionPtr, operatingTrajectoriesPtr,
-				slqSettings, logicRulesPtr, heuristicsFunctionPtr) );
-	}
-
-	// set base solver's pointer
-	BASE::setBaseSolverPtr(slqPtr_.get());
-
-	// set mode sequence template
-	if (modeSequenceTemplatePtr) {
-		slqPtr_->getLogicRulesPtr()->setModeSequenceTemplate(*modeSequenceTemplatePtr);
-
-		if (mpcSettings.recedingHorizon_) {
-
-			const scalar_array_t& eventTimes = slqPtr_->getLogicRulesPtr()->eventTimes();
-			const scalar_t timeHorizon = BASE::initPartitioningTimes_.back() - BASE::initPartitioningTimes_.front();
-			const scalar_t finalTime = BASE::initPartitioningTimes_.back() + timeHorizon;
-
-			if (eventTimes.size()==0) {
-				const scalar_t startTime = BASE::initPartitioningTimes_.front();
-				slqPtr_->getLogicRulesPtr()->insertInternalModeSequenceTemplate(startTime, finalTime);
-
-			} else if (eventTimes.back() <= finalTime) {
-				const scalar_t startTime = eventTimes.back();
-				slqPtr_->getLogicRulesPtr()->insertInternalModeSequenceTemplate(startTime, finalTime);
-			}
-		}
-	}
-=======
   // SLQ
   if (slqSettings.ddpSettings_.useMultiThreading_) {
     slqPtr_.reset(new slq_mp_t(systemDynamicsPtr, systemDerivativesPtr, systemConstraintsPtr, costFunctionPtr, operatingTrajectoriesPtr,
@@ -123,7 +87,6 @@
       }
     }
   }
->>>>>>> e2c9fc04
 }
 
 /******************************************************************************************************/
