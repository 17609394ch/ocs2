--- conflicted
+++ resolved
@@ -66,15 +66,6 @@
 			const scalar_t& upperBoundTime) override
 	{}
 
-<<<<<<< HEAD
-	void adjustController(
-			const scalar_array_t& eventTimes,
-			const scalar_array_t& controllerEventTimes,
-			controller_array_t& controllerStock) override
-	{}
-
-=======
->>>>>>> 1a0f6b76
 	void update() override
 	{}
 
