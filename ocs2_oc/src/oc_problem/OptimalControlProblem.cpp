/******************************************************************************
Copyright (c) 2020, Farbod Farshidian. All rights reserved.

Redistribution and use in source and binary forms, with or without
modification, are permitted provided that the following conditions are met:

* Redistributions of source code must retain the above copyright notice, this
  list of conditions and the following disclaimer.

* Redistributions in binary form must reproduce the above copyright notice,
  this list of conditions and the following disclaimer in the documentation
  and/or other materials provided with the distribution.

* Neither the name of the copyright holder nor the names of its
  contributors may be used to endorse or promote products derived from
  this software without specific prior written permission.

THIS SOFTWARE IS PROVIDED BY THE COPYRIGHT HOLDERS AND CONTRIBUTORS "AS IS"
AND ANY EXPRESS OR IMPLIED WARRANTIES, INCLUDING, BUT NOT LIMITED TO, THE
IMPLIED WARRANTIES OF MERCHANTABILITY AND FITNESS FOR A PARTICULAR PURPOSE ARE
DISCLAIMED. IN NO EVENT SHALL THE COPYRIGHT HOLDER OR CONTRIBUTORS BE LIABLE
FOR ANY DIRECT, INDIRECT, INCIDENTAL, SPECIAL, EXEMPLARY, OR CONSEQUENTIAL
DAMAGES (INCLUDING, BUT NOT LIMITED TO, PROCUREMENT OF SUBSTITUTE GOODS OR
SERVICES; LOSS OF USE, DATA, OR PROFITS; OR BUSINESS INTERRUPTION) HOWEVER
CAUSED AND ON ANY THEORY OF LIABILITY, WHETHER IN CONTRACT, STRICT LIABILITY,
OR TORT (INCLUDING NEGLIGENCE OR OTHERWISE) ARISING IN ANY WAY OUT OF THE USE
OF THIS SOFTWARE, EVEN IF ADVISED OF THE POSSIBILITY OF SUCH DAMAGE.
******************************************************************************/

#include <ocs2_oc/oc_problem/OptimalControlProblem.h>

namespace ocs2 {

/******************************************************************************************************/
/******************************************************************************************************/
/******************************************************************************************************/
OptimalControlProblem::OptimalControlProblem()
    : /* Cost */
      costPtr(new StateInputCostCollection),
      stateCostPtr(new StateCostCollection),
      preJumpCostPtr(new StateCostCollection),
      finalCostPtr(new StateCostCollection),
      /* Soft constraints */
      softConstraintPtr(new StateInputCostCollection),
      stateSoftConstraintPtr(new StateCostCollection),
      preJumpSoftConstraintPtr(new StateCostCollection),
      finalSoftConstraintPtr(new StateCostCollection),
      /* Equality constraints */
      equalityConstraintPtr(new StateInputConstraintCollection),
      stateEqualityConstraintPtr(new StateConstraintCollection),
      preJumpEqualityConstraintPtr(new StateConstraintCollection),
      finalEqualityConstraintPtr(new StateConstraintCollection),
      /* Lagrangians */
<<<<<<< HEAD
      equalityLagrangiantPtr(new StateInputAugmentedLagrangianCollection),
      stateEqualityLagrangiantPtr(new StateAugmentedLagrangianCollection),
      inequalityLagrangiantPtr(new StateInputAugmentedLagrangianCollection),
      stateInequalityLagrangiantPtr(new StateAugmentedLagrangianCollection),
      preJumpEqualityLagrangiantPtr(new StateAugmentedLagrangianCollection),
      preJumpInequalityLagrangiantPtr(new StateAugmentedLagrangianCollection),
      finalEqualityLagrangiantPtr(new StateAugmentedLagrangianCollection),
      finalInequalityLagrangiantPtr(new StateAugmentedLagrangianCollection),
=======
      equalityLagrangianPtr(new StateInputCostCollection),
      stateEqualityLagrangianPtr(new StateCostCollection),
      inequalityLagrangianPtr(new StateInputCostCollection),
      stateInequalityLagrangianPtr(new StateCostCollection),
      preJumpEqualityLagrangianPtr(new StateCostCollection),
      preJumpInequalityLagrangianPtr(new StateCostCollection),
      finalEqualityLagrangianPtr(new StateCostCollection),
      finalInequalityLagrangianPtr(new StateCostCollection),
>>>>>>> 0d999edf
      /* Misc. */
      preComputationPtr(new PreComputation),
      targetTrajectoriesPtr(nullptr) {}

/******************************************************************************************************/
/******************************************************************************************************/
/******************************************************************************************************/
OptimalControlProblem::OptimalControlProblem(const OptimalControlProblem& other)
    : /* Cost */
      costPtr(other.costPtr->clone()),
      stateCostPtr(other.stateCostPtr->clone()),
      preJumpCostPtr(other.preJumpCostPtr->clone()),
      finalCostPtr(other.finalCostPtr->clone()),
      /* Soft constraints */
      softConstraintPtr(other.softConstraintPtr->clone()),
      stateSoftConstraintPtr(other.stateSoftConstraintPtr->clone()),
      preJumpSoftConstraintPtr(other.preJumpSoftConstraintPtr->clone()),
      finalSoftConstraintPtr(other.finalSoftConstraintPtr->clone()),
      /* Equality constraints */
      equalityConstraintPtr(other.equalityConstraintPtr->clone()),
      stateEqualityConstraintPtr(other.stateEqualityConstraintPtr->clone()),
      preJumpEqualityConstraintPtr(other.preJumpEqualityConstraintPtr->clone()),
      finalEqualityConstraintPtr(other.finalEqualityConstraintPtr->clone()),
      /* Lagrangians */
      equalityLagrangianPtr(other.equalityLagrangianPtr->clone()),
      stateEqualityLagrangianPtr(other.stateEqualityLagrangianPtr->clone()),
      inequalityLagrangianPtr(other.inequalityLagrangianPtr->clone()),
      stateInequalityLagrangianPtr(other.stateInequalityLagrangianPtr->clone()),
      preJumpEqualityLagrangianPtr(other.preJumpEqualityLagrangianPtr->clone()),
      preJumpInequalityLagrangianPtr(other.preJumpInequalityLagrangianPtr->clone()),
      finalEqualityLagrangianPtr(other.finalEqualityLagrangianPtr->clone()),
      finalInequalityLagrangianPtr(other.finalInequalityLagrangianPtr->clone()),
      /* Misc. */
      preComputationPtr(other.preComputationPtr->clone()),
      targetTrajectoriesPtr(other.targetTrajectoriesPtr) {
  if (other.dynamicsPtr != nullptr) {
    dynamicsPtr.reset(other.dynamicsPtr->clone());
  }
}

/******************************************************************************************************/
/******************************************************************************************************/
/******************************************************************************************************/
OptimalControlProblem& OptimalControlProblem::operator=(const OptimalControlProblem& rhs) {
  OptimalControlProblem tmp(rhs);
  swap(tmp);
  return *this;
}

/******************************************************************************************************/
/******************************************************************************************************/
/******************************************************************************************************/
void OptimalControlProblem::swap(OptimalControlProblem& other) noexcept {
  /* Cost */
  costPtr.swap(other.costPtr);
  stateCostPtr.swap(other.stateCostPtr);
  preJumpCostPtr.swap(other.preJumpCostPtr);
  finalCostPtr.swap(other.finalCostPtr);

  /* Soft constraints */
  softConstraintPtr.swap(other.softConstraintPtr);
  stateSoftConstraintPtr.swap(other.stateSoftConstraintPtr);
  preJumpSoftConstraintPtr.swap(other.preJumpSoftConstraintPtr);
  finalSoftConstraintPtr.swap(other.finalSoftConstraintPtr);

  /* Equality constraints */
  equalityConstraintPtr.swap(other.equalityConstraintPtr);
  stateEqualityConstraintPtr.swap(other.stateEqualityConstraintPtr);
  preJumpEqualityConstraintPtr.swap(other.preJumpEqualityConstraintPtr);
  finalEqualityConstraintPtr.swap(other.finalEqualityConstraintPtr);

  /* Lagrangians */
  equalityLagrangianPtr.swap(other.equalityLagrangianPtr);
  stateEqualityLagrangianPtr.swap(other.stateEqualityLagrangianPtr);
  inequalityLagrangianPtr.swap(other.inequalityLagrangianPtr);
  stateInequalityLagrangianPtr.swap(other.stateInequalityLagrangianPtr);
  preJumpEqualityLagrangianPtr.swap(other.preJumpEqualityLagrangianPtr);
  preJumpInequalityLagrangianPtr.swap(other.preJumpInequalityLagrangianPtr);
  finalEqualityLagrangianPtr.swap(other.finalEqualityLagrangianPtr);
  finalInequalityLagrangianPtr.swap(other.finalInequalityLagrangianPtr);

  /* Dynamics */
  dynamicsPtr.swap(other.dynamicsPtr);

  /* Misc. */
  preComputationPtr.swap(other.preComputationPtr);
  std::swap(targetTrajectoriesPtr, other.targetTrajectoriesPtr);
}

}  // namespace ocs2<|MERGE_RESOLUTION|>--- conflicted
+++ resolved
@@ -51,25 +51,14 @@
       preJumpEqualityConstraintPtr(new StateConstraintCollection),
       finalEqualityConstraintPtr(new StateConstraintCollection),
       /* Lagrangians */
-<<<<<<< HEAD
-      equalityLagrangiantPtr(new StateInputAugmentedLagrangianCollection),
-      stateEqualityLagrangiantPtr(new StateAugmentedLagrangianCollection),
-      inequalityLagrangiantPtr(new StateInputAugmentedLagrangianCollection),
-      stateInequalityLagrangiantPtr(new StateAugmentedLagrangianCollection),
-      preJumpEqualityLagrangiantPtr(new StateAugmentedLagrangianCollection),
-      preJumpInequalityLagrangiantPtr(new StateAugmentedLagrangianCollection),
-      finalEqualityLagrangiantPtr(new StateAugmentedLagrangianCollection),
-      finalInequalityLagrangiantPtr(new StateAugmentedLagrangianCollection),
-=======
-      equalityLagrangianPtr(new StateInputCostCollection),
-      stateEqualityLagrangianPtr(new StateCostCollection),
-      inequalityLagrangianPtr(new StateInputCostCollection),
-      stateInequalityLagrangianPtr(new StateCostCollection),
-      preJumpEqualityLagrangianPtr(new StateCostCollection),
-      preJumpInequalityLagrangianPtr(new StateCostCollection),
-      finalEqualityLagrangianPtr(new StateCostCollection),
-      finalInequalityLagrangianPtr(new StateCostCollection),
->>>>>>> 0d999edf
+      equalityLagrangianPtr(new StateInputAugmentedLagrangianCollection),
+      stateEqualityLagrangianPtr(new StateAugmentedLagrangianCollection),
+      inequalityLagrangianPtr(new StateInputAugmentedLagrangianCollection),
+      stateInequalityLagrangianPtr(new StateAugmentedLagrangianCollection),
+      preJumpEqualityLagrangianPtr(new StateAugmentedLagrangianCollection),
+      preJumpInequalityLagrangianPtr(new StateAugmentedLagrangianCollection),
+      finalEqualityLagrangianPtr(new StateAugmentedLagrangianCollection),
+      finalInequalityLagrangianPtr(new StateAugmentedLagrangianCollection),
       /* Misc. */
       preComputationPtr(new PreComputation),
       targetTrajectoriesPtr(nullptr) {}
