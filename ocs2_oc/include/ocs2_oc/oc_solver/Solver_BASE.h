/******************************************************************************
Copyright (c) 2017, Farbod Farshidian. All rights reserved.

Redistribution and use in source and binary forms, with or without
modification, are permitted provided that the following conditions are met:

* Redistributions of source code must retain the above copyright notice, this
  list of conditions and the following disclaimer.

* Redistributions in binary form must reproduce the above copyright notice,
  this list of conditions and the following disclaimer in the documentation
  and/or other materials provided with the distribution.

* Neither the name of the copyright holder nor the names of its
  contributors may be used to endorse or promote products derived from
  this software without specific prior written permission.

THIS SOFTWARE IS PROVIDED BY THE COPYRIGHT HOLDERS AND CONTRIBUTORS "AS IS"
AND ANY EXPRESS OR IMPLIED WARRANTIES, INCLUDING, BUT NOT LIMITED TO, THE
IMPLIED WARRANTIES OF MERCHANTABILITY AND FITNESS FOR A PARTICULAR PURPOSE ARE
DISCLAIMED. IN NO EVENT SHALL THE COPYRIGHT HOLDER OR CONTRIBUTORS BE LIABLE
FOR ANY DIRECT, INDIRECT, INCIDENTAL, SPECIAL, EXEMPLARY, OR CONSEQUENTIAL
DAMAGES (INCLUDING, BUT NOT LIMITED TO, PROCUREMENT OF SUBSTITUTE GOODS OR
SERVICES; LOSS OF USE, DATA, OR PROFITS; OR BUSINESS INTERRUPTION) HOWEVER
CAUSED AND ON ANY THEORY OF LIABILITY, WHETHER IN CONTRACT, STRICT LIABILITY,
OR TORT (INCLUDING NEGLIGENCE OR OTHERWISE) ARISING IN ANY WAY OUT OF THE USE
OF THIS SOFTWARE, EVEN IF ADVISED OF THE POSSIBILITY OF SUCH DAMAGE.
******************************************************************************/

#ifndef SOLVER_BASE_OCS2_H_
#define SOLVER_BASE_OCS2_H_

#include <Eigen/Dense>
#include <Eigen/StdVector>
#include <algorithm>
#include <array>
#include <chrono>
#include <cstddef>
#include <mutex>
#include <numeric>
#include <type_traits>
#include <unsupported/Eigen/MatrixFunctions>
#include <vector>

#include <ocs2_core/Dimensions.h>
#include <ocs2_core/control/ControllerBase.h>
#include <ocs2_core/cost/CostDesiredTrajectories.h>
#include <ocs2_core/logic/machine/HybridLogicRulesMachine.h>
#include <ocs2_core/logic/rules/NullLogicRules.h>
#include <ocs2_core/misc/FindActiveIntervalIndex.h>
#include <ocs2_core/misc/LinearAlgebra.h>
#include <ocs2_core/misc/Numerics.h>

namespace ocs2 {

/**
 * This class is an interface class for the single-thread and multi-thread SLQ.
 *
 * @tparam STATE_DIM: Dimension of the state space.
 * @tparam INPUT_DIM: Dimension of the control input space.
 */
template <size_t STATE_DIM, size_t INPUT_DIM>
class Solver_BASE {
 public:
  EIGEN_MAKE_ALIGNED_OPERATOR_NEW

  typedef std::shared_ptr<Solver_BASE<STATE_DIM, INPUT_DIM>> Ptr;

  typedef Dimensions<STATE_DIM, INPUT_DIM> DIMENSIONS;

  using size_array_t = typename DIMENSIONS::size_array_t;
  using size_array2_t = typename DIMENSIONS::size_array2_t;
  using scalar_t = typename DIMENSIONS::scalar_t;
  using scalar_array_t = typename DIMENSIONS::scalar_array_t;
  using scalar_array2_t = typename DIMENSIONS::scalar_array2_t;
  using scalar_array3_t = typename DIMENSIONS::scalar_array3_t;
  using eigen_scalar_t = typename DIMENSIONS::eigen_scalar_t;
  using eigen_scalar_array_t = typename DIMENSIONS::eigen_scalar_array_t;
  using eigen_scalar_array2_t = typename DIMENSIONS::eigen_scalar_array2_t;
  using state_vector_t = typename DIMENSIONS::state_vector_t;
  using state_vector_array_t = typename DIMENSIONS::state_vector_array_t;
  using state_vector_array2_t = typename DIMENSIONS::state_vector_array2_t;
  using state_vector_array3_t = typename DIMENSIONS::state_vector_array3_t;
  using input_vector_t = typename DIMENSIONS::input_vector_t;
  using input_vector_array_t = typename DIMENSIONS::input_vector_array_t;
  using input_vector_array2_t = typename DIMENSIONS::input_vector_array2_t;
  using input_vector_array3_t = typename DIMENSIONS::input_vector_array3_t;
  using input_state_matrix_t = typename DIMENSIONS::input_state_matrix_t;
  using input_state_matrix_array_t = typename DIMENSIONS::input_state_matrix_array_t;
  using input_state_matrix_array2_t = typename DIMENSIONS::input_state_matrix_array2_t;
  using input_state_matrix_array3_t = typename DIMENSIONS::input_state_matrix_array3_t;
  using state_matrix_t = typename DIMENSIONS::state_matrix_t;
  using state_matrix_array_t = typename DIMENSIONS::state_matrix_array_t;
  using state_matrix_array2_t = typename DIMENSIONS::state_matrix_array2_t;
  using state_matrix_array3_t = typename DIMENSIONS::state_matrix_array3_t;
  using input_matrix_t = typename DIMENSIONS::input_matrix_t;
  using input_matrix_array_t = typename DIMENSIONS::input_matrix_array_t;
  using input_matrix_array2_t = typename DIMENSIONS::input_matrix_array2_t;
  using input_matrix_array3_t = typename DIMENSIONS::input_matrix_array3_t;
  using state_input_matrix_t = typename DIMENSIONS::state_input_matrix_t;
  using state_input_matrix_array_t = typename DIMENSIONS::state_input_matrix_array_t;
  using state_input_matrix_array2_t = typename DIMENSIONS::state_input_matrix_array2_t;
  using state_input_matrix_array3_t = typename DIMENSIONS::state_input_matrix_array3_t;
  using constraint1_vector_t = typename DIMENSIONS::constraint1_vector_t;
  using constraint1_vector_array_t = typename DIMENSIONS::constraint1_vector_array_t;
  using constraint1_vector_array2_t = typename DIMENSIONS::constraint1_vector_array2_t;
  using constraint1_state_matrix_t = typename DIMENSIONS::constraint1_state_matrix_t;
  using constraint1_state_matrix_array_t = typename DIMENSIONS::constraint1_state_matrix_array_t;
  using constraint1_state_matrix_array2_t = typename DIMENSIONS::constraint1_state_matrix_array2_t;
  using constraint1_input_matrix_t = typename DIMENSIONS::constraint1_input_matrix_t;
  using constraint1_input_matrix_array_t = typename DIMENSIONS::constraint1_input_matrix_array_t;
  using constraint1_input_matrix_array2_t = typename DIMENSIONS::constraint1_input_matrix_array2_t;
  using input_constraint1_matrix_t = typename DIMENSIONS::input_constraint1_matrix_t;
  using input_constraint1_matrix_array_t = typename DIMENSIONS::input_constraint1_matrix_array_t;
  using input_constraint1_matrix_array2_t = typename DIMENSIONS::input_constraint1_matrix_array2_t;
  using constraint2_vector_t = typename DIMENSIONS::constraint2_vector_t;
  using constraint2_vector_array_t = typename DIMENSIONS::constraint2_vector_array_t;
  using constraint2_vector_array2_t = typename DIMENSIONS::constraint2_vector_array2_t;
  using constraint2_state_matrix_t = typename DIMENSIONS::constraint2_state_matrix_t;
  using constraint2_state_matrix_array_t = typename DIMENSIONS::constraint2_state_matrix_array_t;
  using constraint2_state_matrix_array2_t = typename DIMENSIONS::constraint2_state_matrix_array2_t;
  using dynamic_vector_t = typename DIMENSIONS::dynamic_vector_t;
  using dynamic_matrix_t = typename DIMENSIONS::dynamic_matrix_t;
  using dynamic_vector_array_t = typename DIMENSIONS::dynamic_vector_array_t;
  using dynamic_matrix_array2_t = typename DIMENSIONS::dynamic_matrix_array2_t;

  using cost_desired_trajectories_t = CostDesiredTrajectories<scalar_t>;

  using logic_rules_machine_t = HybridLogicRulesMachine;
  using logic_rules_machine_ptr_t = typename logic_rules_machine_t::Ptr;

  typedef ControllerBase<STATE_DIM, INPUT_DIM> controller_t;
  using controller_ptr_array_t = std::vector<controller_t*>;

  explicit Solver_BASE(std::shared_ptr<HybridLogicRules> logicRulesPtr = nullptr);

  /**
   * Default destructor.
   */
  virtual ~Solver_BASE() = default;

  /**
   * Resets the class to its state after construction.
   */
  virtual void reset() = 0;

  /**
   * The main routine of solver which runs the optimizer for a given initial state, initial time, and final time.
   *
   * @param [in] initTime: The initial time.
   * @param [in] initState: The initial state.
   * @param [in] finalTime: The final time.
   * @param [in] partitioningTimes: The partitioning times between subsystems.
   */
  virtual void run(const scalar_t& initTime, const state_vector_t& initState, const scalar_t& finalTime,
                   const scalar_array_t& partitioningTimes) = 0;

  /**
   * The main routine of solver which runs the optimizer for a given initial state, initial time, final time, and
   * initial controller.
   *
   * @param [in] initTime: The initial time.
   * @param [in] initState: The initial state.
   * @param [in] finalTime: The final time.
   * @param [in] partitioningTimes: The time partitioning.
   * @param [in] controllersPtrStock: controllersPtrStock: Array of pointers to the initial control policies. If you want to use the control
   * policy which was designed by the previous call of the "run" routine, you should pass an empty array. In the this case, two scenarios
   * are possible: either the internal controller is already set (such as the MPC case where the warm starting option is set true) or the
   * internal controller is empty in which instead of performing a rollout the operating trajectories will be used.
   */
  virtual void run(const scalar_t& initTime, const state_vector_t& initState, const scalar_t& finalTime,
                   const scalar_array_t& partitioningTimes, const controller_ptr_array_t& controllersPtrStock) = 0;

  /**
   * MPC_BASE activates this if the final time of the MPC will increase by the length of a time partition instead
   * of commonly used scheme where the final time is gradually increased.
   *
   * @param [in] flag: If set true, the final time of the MPC will increase by the length of a time partition.
   */
  virtual void blockwiseMovingHorizon(bool flag) = 0;

  /**
   * Gets the cost function and ISEs of the type-1 and type-2 constraints at the initial time.
   *
   * @param [out] costFunction: cost function value
   * @param [out] constraint1ISE: type-1 constraint ISE.
   * @param [out] constraint1ISE: type-2 constraint ISE.
   */
  virtual void getPerformanceIndeces(scalar_t& costFunction, scalar_t& constraint1ISE, scalar_t& constraint2ISE) const = 0;

  /**
   * Gets number of iterations.
   *
   * @return Number of iterations.
   */
  virtual size_t getNumIterations() const = 0;

  /**
   * Gets iterations Log of the solver.
   *
   * @param [out] iterationCost: Each iteration's cost.
   * @param [out] iterationISE1: Each iteration's type-1 constraints ISE.
   * @param [out] iterationISE2: Each iteration's type-2 constraints ISE.
   */
  virtual void getIterationsLog(eigen_scalar_array_t& iterationCost, eigen_scalar_array_t& iterationISE1,
                                eigen_scalar_array_t& iterationISE2) const = 0;

  /**
   * Gets Iterations Log of solver
   *
   * @param [out] iterationCostPtr: A pointer to each iteration's cost.
   * @param [out] iterationISE1Ptr: A pointer to each iteration's type-1 constraints ISE.
   * @param [out] iterationISE2Ptr: A pointer to each iteration's type-2 constraints ISE.
   */
  virtual void getIterationsLogPtr(const eigen_scalar_array_t*& iterationCostPtr, const eigen_scalar_array_t*& iterationISE1Ptr,
                                   const eigen_scalar_array_t*& iterationISE2Ptr) const = 0;

  /**
   * Gets final time of optimization
   *
   * @return finalTime
   */
  virtual const scalar_t& getFinalTime() const = 0;

  /**
   * Returns the partitioning times
   *
   * @return partitioning times
   */
  virtual const scalar_array_t& getPartitioningTimes() const = 0;

  /**
   * Returns a pointer to the LogicRulesMachine
   *
   * @return a pointer to LogicRulesMachine
   */
  logic_rules_machine_t* getLogicRulesMachinePtr() { return logicRulesMachinePtr_.get(); }

  /**
   * Returns a pointer to the LogicRulesMachine
   *
   * @return a pointer to LogicRulesMachine
   */
  const logic_rules_machine_t* getLogicRulesMachinePtr() const { return logicRulesMachinePtr_.get(); }

  /**
   * Returns a constant pointer to the logic rules.
   *
   * @return a constant pointer to the logic rules.
   */
  const HybridLogicRules* getLogicRulesPtr() const { return logicRulesMachinePtr_->getLogicRulesPtr(); }

  /**
   * Returns a pointer to the logic rules.
   *
   * @return a pointer to the logic rules.
   */
  HybridLogicRules* getLogicRulesPtr() { return logicRulesMachinePtr_->getLogicRulesPtr(); }

  /**
   * Sets logic rules.
   *
   * @param logicRules
   */
  virtual void setLogicRules(std::shared_ptr<HybridLogicRules> logicRules) { logicRulesMachinePtr_->setLogicRules(std::move(logicRules)); }

  /**
   * Gets the cost function desired trajectories.
   *
   * @param [out] costDesiredTrajectories: A pointer to the cost function desired trajectories
   */
  void getCostDesiredTrajectoriesPtr(const cost_desired_trajectories_t*& costDesiredTrajectoriesPtr) const;

  /**
   * Sets the cost function desired trajectories.
   *
   * @param [in] costDesiredTrajectories: The cost function desired trajectories
   */
<<<<<<< HEAD
  virtual void setCostDesiredTrajectories(const cost_desired_trajectories_t& costDesiredTrajectories);
=======
  void setCostDesiredTrajectories(const cost_desired_trajectories_t& costDesiredTrajectories);
>>>>>>> 3252d8a3

  /**
   * Sets the cost function desired trajectories.
   *
   * @param [in] desiredTimeTrajectory: The desired time trajectory for cost.
   * @param [in] desiredStateTrajectory: The desired state trajectory for cost.
   * @param [in] desiredInputTrajectory: The desired input trajectory for cost.
   */
<<<<<<< HEAD
  virtual void setCostDesiredTrajectories(const scalar_array_t& desiredTimeTrajectory, const dynamic_vector_array_t& desiredStateTrajectory,
                                          const dynamic_vector_array_t& desiredInputTrajectory);
=======
  void setCostDesiredTrajectories(const scalar_array_t& desiredTimeTrajectory, const dynamic_vector_array_t& desiredStateTrajectory,
                                  const dynamic_vector_array_t& desiredInputTrajectory);
>>>>>>> 3252d8a3

  /**
   * Swaps the cost function desired trajectories.
   *
   * @param [in] costDesiredTrajectories: The cost function desired trajectories
   */
<<<<<<< HEAD
  virtual void swapCostDesiredTrajectories(cost_desired_trajectories_t& costDesiredTrajectories);
=======
  void swapCostDesiredTrajectories(cost_desired_trajectories_t& costDesiredTrajectories);
>>>>>>> 3252d8a3

  /**
   * Swaps the cost function desired trajectories.
   *
   * @param [in] desiredTimeTrajectory: The desired time trajectory for cost.
   * @param [in] desiredStateTrajectory: The desired state trajectory for cost.
   * @param [in] desiredInputTrajectory: The desired input trajectory for cost.
   */
<<<<<<< HEAD
  virtual void swapCostDesiredTrajectories(scalar_array_t& desiredTimeTrajectory, dynamic_vector_array_t& desiredStateTrajectory,
                                           dynamic_vector_array_t& desiredInputTrajectory);
=======
  void swapCostDesiredTrajectories(scalar_array_t& desiredTimeTrajectory, dynamic_vector_array_t& desiredStateTrajectory,
                                   dynamic_vector_array_t& desiredInputTrajectory);
>>>>>>> 3252d8a3

  /**
   * Whether the cost function desired trajectories is updated.
   *
   * @return true if it is updated.
   */
<<<<<<< HEAD
  virtual bool costDesiredTrajectoriesUpdated() const;
=======
  bool costDesiredTrajectoriesUpdated() const;
>>>>>>> 3252d8a3

  /**
   * Returns an array of pointer to the optimal control policies.
   *
   * @return An array of pointers to the optimized control policies.
   */
  virtual const controller_ptr_array_t& getController() const = 0;

  /**
   * Gets an array of pointer to the optimal control policies.
   *
   * @param [out] controllersStockPtr: An array of pointers to the optimized control policies.
   */
  virtual void getControllerPtr(const controller_ptr_array_t*& controllersPtrStock) const = 0;

  /**
   * Returns the nominal time trajectories.
   *
   * @return nominalTimeTrajectoriesStock: Array of trajectories containing the output time trajectory stamp.
   */
  virtual const std::vector<scalar_array_t>& getNominalTimeTrajectories() const = 0;

  /**
   * Returns the nominal state trajectories.
   *
   * @return nominalStateTrajectoriesStock: Array of trajectories containing the output state trajectory.
   */
  virtual const state_vector_array2_t& getNominalStateTrajectories() const = 0;

  /**
   * Returns the nominal input trajectories.
   *
   * @return nominalInputTrajectoriesStock: Array of trajectories containing the output control input trajectory.
   */
  virtual const input_vector_array2_t& getNominalInputTrajectories() const = 0;

  /**
   * Gets a pointer to the nominal time, state, and input trajectories.
   *
   * @param [out] nominalTimeTrajectoriesStockPtr: A pointer to an array of trajectories containing the output time trajectory stamp.
   * @param [out] nominalStateTrajectoriesStockPtr: A pointer to an array of trajectories containing the output state trajectory.
   * @param [out] nominalInputTrajectoriesStockPtr: A pointer to an array of trajectories containing the output control input trajectory.
   */
  virtual void getNominalTrajectoriesPtr(const std::vector<scalar_array_t>*& nominalTimeTrajectoriesStockPtr,
                                         const state_vector_array2_t*& nominalStateTrajectoriesStockPtr,
                                         const input_vector_array2_t*& nominalInputTrajectoriesStockPtr) const = 0;

  /**
   * Swaps the the outputs with the nominal trajectories.
   * Care should be take since this method modifies the internal variable.
   *
   * @param [out] nominalTimeTrajectoriesStock: Array of trajectories containing the output time trajectory stamp.
   * @param [out] nominalStateTrajectoriesStock: Array of trajectories containing the output state trajectory.
   * @param [out] nominalInputTrajectoriesStock: Array of trajectories containing the output control input trajectory.
   */
  virtual void swapNominalTrajectories(std::vector<scalar_array_t>& nominalTimeTrajectoriesStock,
                                       state_vector_array2_t& nominalStateTrajectoriesStock,
                                       input_vector_array2_t& nominalInputTrajectoriesStock) = 0;

  /**
   * @brief updateCostDesiredTrajectories: Swap buffered costDesiredTrajectories to the in-use ones.
   * @return true if updated (i.e., something new was swapped in), false otherwise
   */
  bool updateCostDesiredTrajectories();

  /**
   * Rewinds optimizer internal variables.
   *
   * @param [in] firstIndex: The index which we want to rewind to.
   */
  virtual void rewindOptimizer(const size_t& firstIndex) = 0;

  /**
   * Get rewind counter.
   *
   * @return Number of partition rewinds since construction of the class.
   */
  virtual const unsigned long long int& getRewindCounter() const = 0;

  /**
   * Prints to output.
   *
   * @param [in] input text.
   */
  void printString(const std::string& text);

 protected:
  cost_desired_trajectories_t costDesiredTrajectoriesBuffer_;
<<<<<<< HEAD
=======
  cost_desired_trajectories_t costDesiredTrajectories_;
>>>>>>> 3252d8a3
  std::atomic_bool costDesiredTrajectoriesUpdated_;
  std::mutex costDesiredTrajectoriesBufferMutex_;

 private:
  std::mutex outputDisplayGuardMutex_;
  logic_rules_machine_ptr_t logicRulesMachinePtr_;
};

}  // namespace ocs2

#include "implementation/Solver_BASE.h"

#endif /* SOLVER_BASE_OCS2_H_ */<|MERGE_RESOLUTION|>--- conflicted
+++ resolved
@@ -276,11 +276,7 @@
    *
    * @param [in] costDesiredTrajectories: The cost function desired trajectories
    */
-<<<<<<< HEAD
-  virtual void setCostDesiredTrajectories(const cost_desired_trajectories_t& costDesiredTrajectories);
-=======
   void setCostDesiredTrajectories(const cost_desired_trajectories_t& costDesiredTrajectories);
->>>>>>> 3252d8a3
 
   /**
    * Sets the cost function desired trajectories.
@@ -289,24 +285,15 @@
    * @param [in] desiredStateTrajectory: The desired state trajectory for cost.
    * @param [in] desiredInputTrajectory: The desired input trajectory for cost.
    */
-<<<<<<< HEAD
-  virtual void setCostDesiredTrajectories(const scalar_array_t& desiredTimeTrajectory, const dynamic_vector_array_t& desiredStateTrajectory,
-                                          const dynamic_vector_array_t& desiredInputTrajectory);
-=======
   void setCostDesiredTrajectories(const scalar_array_t& desiredTimeTrajectory, const dynamic_vector_array_t& desiredStateTrajectory,
                                   const dynamic_vector_array_t& desiredInputTrajectory);
->>>>>>> 3252d8a3
 
   /**
    * Swaps the cost function desired trajectories.
    *
    * @param [in] costDesiredTrajectories: The cost function desired trajectories
    */
-<<<<<<< HEAD
-  virtual void swapCostDesiredTrajectories(cost_desired_trajectories_t& costDesiredTrajectories);
-=======
   void swapCostDesiredTrajectories(cost_desired_trajectories_t& costDesiredTrajectories);
->>>>>>> 3252d8a3
 
   /**
    * Swaps the cost function desired trajectories.
@@ -315,24 +302,15 @@
    * @param [in] desiredStateTrajectory: The desired state trajectory for cost.
    * @param [in] desiredInputTrajectory: The desired input trajectory for cost.
    */
-<<<<<<< HEAD
-  virtual void swapCostDesiredTrajectories(scalar_array_t& desiredTimeTrajectory, dynamic_vector_array_t& desiredStateTrajectory,
-                                           dynamic_vector_array_t& desiredInputTrajectory);
-=======
   void swapCostDesiredTrajectories(scalar_array_t& desiredTimeTrajectory, dynamic_vector_array_t& desiredStateTrajectory,
                                    dynamic_vector_array_t& desiredInputTrajectory);
->>>>>>> 3252d8a3
 
   /**
    * Whether the cost function desired trajectories is updated.
    *
    * @return true if it is updated.
    */
-<<<<<<< HEAD
-  virtual bool costDesiredTrajectoriesUpdated() const;
-=======
   bool costDesiredTrajectoriesUpdated() const;
->>>>>>> 3252d8a3
 
   /**
    * Returns an array of pointer to the optimal control policies.
@@ -421,10 +399,7 @@
 
  protected:
   cost_desired_trajectories_t costDesiredTrajectoriesBuffer_;
-<<<<<<< HEAD
-=======
   cost_desired_trajectories_t costDesiredTrajectories_;
->>>>>>> 3252d8a3
   std::atomic_bool costDesiredTrajectoriesUpdated_;
   std::mutex costDesiredTrajectoriesBufferMutex_;
 
