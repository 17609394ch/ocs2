--- conflicted
+++ resolved
@@ -1,9 +1,5 @@
 library 'continuous_integration_pipeline'
-<<<<<<< HEAD
-ciPipeline("--ros-distro noetic --publish-doxygen --recipes onnxruntime raisimlib \
-=======
-ciPipeline("--ros-distro noetic --publish-doxygen --recipes raisimlib\
->>>>>>> b7d60bb9
+ciPipeline("--ros-distro noetic --publish-doxygen --recipes onnxruntime raisimlib\
             --dependencies 'git@github.com:leggedrobotics/hpp-fcl.git;master;git'\
                            'git@github.com:leggedrobotics/pinocchio.git;master;git'\
                            'git@github.com:leggedrobotics/ocs2_robotic_assets.git;main;git'\
