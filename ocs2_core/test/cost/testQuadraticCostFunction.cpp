#include <gtest/gtest.h>

#include <ocs2_core/cost/QuadraticStateCost.h>
#include <ocs2_core/cost/QuadraticStateInputCost.h>

using namespace ocs2;

class testQuadraticCost : public testing::Test {
 protected:
  testQuadraticCost() {
    Q_ << 2, 1, 1, 2;
    Qf_ << 1, 0, 0, 1;
    R_ << 2;
    P_ << 1, 1;

    xNominal_.setRandom(2);
    uNominal_.setRandom(1);
    targetTrajectories_ = TargetTrajectories({0.0}, {xNominal_}, {uNominal_});

    x_.setRandom(2);
    u_.setRandom(1);

    vector_t dx = x_ - xNominal_;
    vector_t du = u_ - uNominal_;

    expectedCost_ = 0.5 * dx.dot(Q_ * dx) + 0.5 * du.dot(R_ * du) + du.dot(P_ * dx);
    expectedFinalCost_ = 0.5 * dx.dot(Qf_ * dx);
  }

  const scalar_t PRECISION = 1e-9;

  matrix_t Q_{2, 2};
  matrix_t Qf_{2, 2};
  matrix_t R_{1, 1};
  matrix_t P_{1, 2};
  scalar_t t_ = 0.0;
  vector_t x_;
  vector_t u_;
  vector_t xNominal_;
  vector_t uNominal_;
<<<<<<< HEAD
  CostDesiredTrajectories costDesiredTrajectories_;
  const ocs2::PreComputation preComputation_;
=======
  TargetTrajectories targetTrajectories_;
>>>>>>> 4d1dc884

  scalar_t expectedCost_;
  scalar_t expectedFinalCost_;
};

<<<<<<< HEAD
TEST_F(testQuadraticCost, StateInputCostValue) {
  QuadraticStateInputCost costFunction(Q_, R_, P_);
=======
TEST_F(testQuadraticCostFunction, costValues) {
  QuadraticCostFunction costFunction(Q_, R_, Qf_, P_);
  costFunction.setTargetTrajectoriesPtr(&targetTrajectories_);
>>>>>>> 4d1dc884

  auto L = costFunction.getValue(t_, x_, u_, costDesiredTrajectories_, preComputation_);
  EXPECT_NEAR(L, expectedCost_, PRECISION);
}

<<<<<<< HEAD
TEST_F(testQuadraticCost, StateInputCostApproximation) {
  QuadraticStateInputCost costFunction(Q_, R_, P_);
=======
TEST_F(testQuadraticCostFunction, costApproximation) {
  QuadraticCostFunction costFunction(Q_, R_, Qf_, P_);
  costFunction.setTargetTrajectoriesPtr(&targetTrajectories_);
>>>>>>> 4d1dc884

  auto L = costFunction.getQuadraticApproximation(t_, x_, u_, costDesiredTrajectories_, preComputation_);

  vector_t dx = x_ - xNominal_;
  vector_t du = u_ - uNominal_;
  EXPECT_NEAR(L.f, expectedCost_, PRECISION);
  EXPECT_TRUE(L.dfdx.isApprox(Q_ * dx + P_.transpose() * du, PRECISION));
  EXPECT_TRUE(L.dfdu.isApprox(R_ * du + P_ * dx, PRECISION));
  EXPECT_TRUE(L.dfdxx.isApprox(Q_, PRECISION));
  EXPECT_TRUE(L.dfdux.isApprox(P_, PRECISION));
  EXPECT_TRUE(L.dfduu.isApprox(R_, PRECISION));
<<<<<<< HEAD
=======

  EXPECT_NEAR(L.f, costFunction.cost(t_, x_, u_), PRECISION);
}

TEST_F(testQuadraticCostFunction, finalCostApproximation) {
  QuadraticCostFunction costFunction(Q_, R_, Qf_, P_);
  costFunction.setTargetTrajectoriesPtr(&targetTrajectories_);

  auto Phi = costFunction.finalCostQuadraticApproximation(t_, x_);

  vector_t dx = x_ - xNominal_;
  EXPECT_NEAR(Phi.f, expectedFinalCost_, PRECISION);
  EXPECT_TRUE(Phi.dfdx.isApprox(Qf_ * dx, PRECISION));
  EXPECT_TRUE(Phi.dfdxx.isApprox(Qf_, PRECISION));

  EXPECT_NEAR(Phi.f, costFunction.finalCost(t_, x_), PRECISION);
>>>>>>> 4d1dc884
}

TEST_F(testQuadraticCost, StateInputCostClone) {
  QuadraticStateInputCost costFunction(Q_, R_, P_);
  auto costFunctionClone = std::unique_ptr<StateInputCost>(costFunction.clone());

<<<<<<< HEAD
  auto L = costFunction.getValue(t_, x_, u_, costDesiredTrajectories_, preComputation_);
  auto Lclone = costFunctionClone->getValue(t_, x_, u_, costDesiredTrajectories_, preComputation_);
  EXPECT_NEAR(L, Lclone, PRECISION);
}

TEST_F(testQuadraticCost, StateCostValue) {
  QuadraticStateCost costFunction(Qf_);

  auto L = costFunction.getValue(t_, x_, costDesiredTrajectories_, preComputation_);
=======
  auto L = costFunction.getValue(t_, x_, u_, targetTrajectories_);
  EXPECT_NEAR(L, expectedCost_, PRECISION);
}

TEST_F(testQuadraticCostFunction, StateInputCostApproximation) {
  QuadraticStateInputCost costFunction(Q_, R_, P_);

  auto L = costFunction.getQuadraticApproximation(t_, x_, u_, targetTrajectories_);

  vector_t dx = x_ - xNominal_;
  vector_t du = u_ - uNominal_;
  EXPECT_NEAR(L.f, expectedCost_, PRECISION);
  EXPECT_TRUE(L.dfdx.isApprox(Q_ * dx + P_.transpose() * du, PRECISION));
  EXPECT_TRUE(L.dfdu.isApprox(R_ * du + P_ * dx, PRECISION));
  EXPECT_TRUE(L.dfdxx.isApprox(Q_, PRECISION));
  EXPECT_TRUE(L.dfdux.isApprox(P_, PRECISION));
  EXPECT_TRUE(L.dfduu.isApprox(R_, PRECISION));
}

TEST_F(testQuadraticCostFunction, StateCostValue) {
  QuadraticStateCost costFunction(Qf_);

  auto L = costFunction.getValue(t_, x_, targetTrajectories_);
>>>>>>> 4d1dc884
  EXPECT_NEAR(L, expectedFinalCost_, PRECISION);
}

TEST_F(testQuadraticCost, StateCostApproximation) {
  QuadraticStateCost costFunction(Qf_);

<<<<<<< HEAD
  auto Phi = costFunction.getQuadraticApproximation(t_, x_, costDesiredTrajectories_, preComputation_);
=======
  auto Phi = costFunction.getQuadraticApproximation(t_, x_, targetTrajectories_);
>>>>>>> 4d1dc884

  vector_t dx = x_ - xNominal_;
  EXPECT_NEAR(Phi.f, expectedFinalCost_, PRECISION);
  EXPECT_TRUE(Phi.dfdx.isApprox(Qf_ * dx, PRECISION));
  EXPECT_TRUE(Phi.dfdxx.isApprox(Qf_, PRECISION));
}

TEST_F(testQuadraticCost, StateCostClone) {
  QuadraticStateCost costFunction(Qf_);
  auto costFunctionClone = std::unique_ptr<StateCost>(costFunction.clone());

  auto L = costFunction.getValue(t_, x_, costDesiredTrajectories_, preComputation_);
  auto Lclone = costFunctionClone->getValue(t_, x_, costDesiredTrajectories_, preComputation_);
  EXPECT_NEAR(L, Lclone, PRECISION);
}<|MERGE_RESOLUTION|>--- conflicted
+++ resolved
@@ -15,7 +15,7 @@
 
     xNominal_.setRandom(2);
     uNominal_.setRandom(1);
-    targetTrajectories_ = TargetTrajectories({0.0}, {xNominal_}, {uNominal_});
+    costDesiredTrajectories_ = TargetTrajectories({0.0}, {xNominal_}, {uNominal_});
 
     x_.setRandom(2);
     u_.setRandom(1);
@@ -38,38 +38,22 @@
   vector_t u_;
   vector_t xNominal_;
   vector_t uNominal_;
-<<<<<<< HEAD
   CostDesiredTrajectories costDesiredTrajectories_;
   const ocs2::PreComputation preComputation_;
-=======
-  TargetTrajectories targetTrajectories_;
->>>>>>> 4d1dc884
 
   scalar_t expectedCost_;
   scalar_t expectedFinalCost_;
 };
 
-<<<<<<< HEAD
 TEST_F(testQuadraticCost, StateInputCostValue) {
   QuadraticStateInputCost costFunction(Q_, R_, P_);
-=======
-TEST_F(testQuadraticCostFunction, costValues) {
-  QuadraticCostFunction costFunction(Q_, R_, Qf_, P_);
-  costFunction.setTargetTrajectoriesPtr(&targetTrajectories_);
->>>>>>> 4d1dc884
 
   auto L = costFunction.getValue(t_, x_, u_, costDesiredTrajectories_, preComputation_);
   EXPECT_NEAR(L, expectedCost_, PRECISION);
 }
 
-<<<<<<< HEAD
 TEST_F(testQuadraticCost, StateInputCostApproximation) {
   QuadraticStateInputCost costFunction(Q_, R_, P_);
-=======
-TEST_F(testQuadraticCostFunction, costApproximation) {
-  QuadraticCostFunction costFunction(Q_, R_, Qf_, P_);
-  costFunction.setTargetTrajectoriesPtr(&targetTrajectories_);
->>>>>>> 4d1dc884
 
   auto L = costFunction.getQuadraticApproximation(t_, x_, u_, costDesiredTrajectories_, preComputation_);
 
@@ -81,32 +65,12 @@
   EXPECT_TRUE(L.dfdxx.isApprox(Q_, PRECISION));
   EXPECT_TRUE(L.dfdux.isApprox(P_, PRECISION));
   EXPECT_TRUE(L.dfduu.isApprox(R_, PRECISION));
-<<<<<<< HEAD
-=======
-
-  EXPECT_NEAR(L.f, costFunction.cost(t_, x_, u_), PRECISION);
-}
-
-TEST_F(testQuadraticCostFunction, finalCostApproximation) {
-  QuadraticCostFunction costFunction(Q_, R_, Qf_, P_);
-  costFunction.setTargetTrajectoriesPtr(&targetTrajectories_);
-
-  auto Phi = costFunction.finalCostQuadraticApproximation(t_, x_);
-
-  vector_t dx = x_ - xNominal_;
-  EXPECT_NEAR(Phi.f, expectedFinalCost_, PRECISION);
-  EXPECT_TRUE(Phi.dfdx.isApprox(Qf_ * dx, PRECISION));
-  EXPECT_TRUE(Phi.dfdxx.isApprox(Qf_, PRECISION));
-
-  EXPECT_NEAR(Phi.f, costFunction.finalCost(t_, x_), PRECISION);
->>>>>>> 4d1dc884
 }
 
 TEST_F(testQuadraticCost, StateInputCostClone) {
   QuadraticStateInputCost costFunction(Q_, R_, P_);
   auto costFunctionClone = std::unique_ptr<StateInputCost>(costFunction.clone());
 
-<<<<<<< HEAD
   auto L = costFunction.getValue(t_, x_, u_, costDesiredTrajectories_, preComputation_);
   auto Lclone = costFunctionClone->getValue(t_, x_, u_, costDesiredTrajectories_, preComputation_);
   EXPECT_NEAR(L, Lclone, PRECISION);
@@ -116,42 +80,13 @@
   QuadraticStateCost costFunction(Qf_);
 
   auto L = costFunction.getValue(t_, x_, costDesiredTrajectories_, preComputation_);
-=======
-  auto L = costFunction.getValue(t_, x_, u_, targetTrajectories_);
-  EXPECT_NEAR(L, expectedCost_, PRECISION);
-}
-
-TEST_F(testQuadraticCostFunction, StateInputCostApproximation) {
-  QuadraticStateInputCost costFunction(Q_, R_, P_);
-
-  auto L = costFunction.getQuadraticApproximation(t_, x_, u_, targetTrajectories_);
-
-  vector_t dx = x_ - xNominal_;
-  vector_t du = u_ - uNominal_;
-  EXPECT_NEAR(L.f, expectedCost_, PRECISION);
-  EXPECT_TRUE(L.dfdx.isApprox(Q_ * dx + P_.transpose() * du, PRECISION));
-  EXPECT_TRUE(L.dfdu.isApprox(R_ * du + P_ * dx, PRECISION));
-  EXPECT_TRUE(L.dfdxx.isApprox(Q_, PRECISION));
-  EXPECT_TRUE(L.dfdux.isApprox(P_, PRECISION));
-  EXPECT_TRUE(L.dfduu.isApprox(R_, PRECISION));
-}
-
-TEST_F(testQuadraticCostFunction, StateCostValue) {
-  QuadraticStateCost costFunction(Qf_);
-
-  auto L = costFunction.getValue(t_, x_, targetTrajectories_);
->>>>>>> 4d1dc884
   EXPECT_NEAR(L, expectedFinalCost_, PRECISION);
 }
 
 TEST_F(testQuadraticCost, StateCostApproximation) {
   QuadraticStateCost costFunction(Qf_);
 
-<<<<<<< HEAD
   auto Phi = costFunction.getQuadraticApproximation(t_, x_, costDesiredTrajectories_, preComputation_);
-=======
-  auto Phi = costFunction.getQuadraticApproximation(t_, x_, targetTrajectories_);
->>>>>>> 4d1dc884
 
   vector_t dx = x_ - xNominal_;
   EXPECT_NEAR(Phi.f, expectedFinalCost_, PRECISION);
