/******************************************************************************
Copyright (c) 2021, Farbod Farshidian. All rights reserved.

Redistribution and use in source and binary forms, with or without
modification, are permitted provided that the following conditions are met:

* Redistributions of source code must retain the above copyright notice, this
  list of conditions and the following disclaimer.

* Redistributions in binary form must reproduce the above copyright notice,
  this list of conditions and the following disclaimer in the documentation
  and/or other materials provided with the distribution.

* Neither the name of the copyright holder nor the names of its
  contributors may be used to endorse or promote products derived from
  this software without specific prior written permission.

THIS SOFTWARE IS PROVIDED BY THE COPYRIGHT HOLDERS AND CONTRIBUTORS "AS IS"
AND ANY EXPRESS OR IMPLIED WARRANTIES, INCLUDING, BUT NOT LIMITED TO, THE
IMPLIED WARRANTIES OF MERCHANTABILITY AND FITNESS FOR A PARTICULAR PURPOSE ARE
DISCLAIMED. IN NO EVENT SHALL THE COPYRIGHT HOLDER OR CONTRIBUTORS BE LIABLE
FOR ANY DIRECT, INDIRECT, INCIDENTAL, SPECIAL, EXEMPLARY, OR CONSEQUENTIAL
DAMAGES (INCLUDING, BUT NOT LIMITED TO, PROCUREMENT OF SUBSTITUTE GOODS OR
SERVICES; LOSS OF USE, DATA, OR PROFITS; OR BUSINESS INTERRUPTION) HOWEVER
CAUSED AND ON ANY THEORY OF LIABILITY, WHETHER IN CONTRACT, STRICT LIABILITY,
OR TORT (INCLUDING NEGLIGENCE OR OTHERWISE) ARISING IN ANY WAY OUT OF THE USE
OF THIS SOFTWARE, EVEN IF ADVISED OF THE POSSIBILITY OF SUCH DAMAGE.
******************************************************************************/

#pragma once

#include "ocs2_core/cost/QuadraticStateCost.h"
#include "ocs2_core/cost/QuadraticStateInputCost.h"
#include "ocs2_core/loopshaping/cost/LoopshapingCost.h"

#include "testLoopshapingConfigurations.h"

namespace ocs2 {

class TestFixtureLoopShapingCost : LoopshapingTestConfiguration {
 public:
  TestFixtureLoopShapingCost(const std::string& configName) : LoopshapingTestConfiguration(configName) {
    // Create system costs
    matrix_t Q, Q_final, R, P;
    Q.setRandom(systemStateDim_, systemStateDim_);
    Q_final.setRandom(systemStateDim_, systemStateDim_);
    R.setRandom(inputDim_, inputDim_);
    P.setRandom(inputDim_, systemStateDim_);

    // Make symmetric
    Q_final = (0.5 * Q_final.transpose() + 0.5 * Q_final).eval();
    Q = (0.5 * Q.transpose() + 0.5 * Q).eval();
    R = (0.5 * R.transpose() + 0.5 * R).eval();
    systemCost.reset(new QuadraticStateInputCost(Q, R, P));
    systemStateCost.reset(new QuadraticStateCost(Q_final));

    targetTrajectories_ = TargetTrajectories({0.0}, {x_sys_}, {u_sys_});

    StateInputCostCollection systemCostCollection;
    StateCostCollection systemStateCostCollection;
    systemCostCollection.add("", std::unique_ptr<StateInputCost>(systemCost->clone()));
    systemStateCostCollection.add("", std::unique_ptr<StateCost>(systemStateCost->clone()));

    // Create Loopshaping cost collection wrappers
    loopshapingCost = LoopshapingCost::create(systemCostCollection, loopshapingDefinition_);
    loopshapingStateCost = LoopshapingCost::create(systemStateCostCollection, loopshapingDefinition_);
  }

  void testStateInputCostApproximation() const {
    // Extract Quadratic approximation
    preComp_->request(Request::Cost + Request::Approximation, t, x_, u_);
    const auto L = loopshapingCost->getQuadraticApproximation(t, x_, u_, targetTrajectories_, *preComp_);

    // Reevaluate at disturbed state
    preComp_->request(Request::Cost, t, x_ + x_disturbance_, u_ + u_disturbance_);
    scalar_t L_disturbance = loopshapingCost->getValue(t, x_ + x_disturbance_, u_ + u_disturbance_, targetTrajectories_, *preComp_);

    // Evaluate approximation
    scalar_t L_quad_approximation = L.f + L.dfdx.transpose() * x_disturbance_ + L.dfdu.transpose() * u_disturbance_ +
                                    0.5 * x_disturbance_.transpose() * L.dfdxx * x_disturbance_ +
                                    0.5 * u_disturbance_.transpose() * L.dfduu * u_disturbance_ +
                                    u_disturbance_.transpose() * L.dfdux * x_disturbance_;

    // Difference between new evaluation and approximation should be less than tol
<<<<<<< HEAD
    ASSERT_LE(std::abs(L_disturbance - L_quad_approximation), tol);
  };
=======
    EXPECT_NEAR(L_disturbance, L_quad_approximation, tol);
  }
>>>>>>> 7eb3b54b

  void testStateCostApproximation() const {
    preComp_->requestFinal(Request::Cost + Request::Approximation, t, x_);

    // Extract Quadratic approximation
    const auto L = loopshapingStateCost->getQuadraticApproximation(t, x_, targetTrajectories_, *preComp_);

    // Reevaluate at disturbed state
    preComp_->requestFinal(Request::Cost, t, x_ + x_disturbance_);
    scalar_t L_disturbance = loopshapingStateCost->getValue(t, x_ + x_disturbance_, targetTrajectories_, *preComp_);

    // Evaluate approximation
    scalar_t L_quad_approximation = L.f + L.dfdx.transpose() * x_disturbance_ + 0.5 * x_disturbance_.transpose() * L.dfdxx * x_disturbance_;

    // Difference between new evaluation and approximation should be less than tol
    ASSERT_LE(std::abs(L_disturbance - L_quad_approximation), tol);
  }

 private:
  std::unique_ptr<StateInputCost> systemCost;
  std::unique_ptr<StateCost> systemStateCost;
  std::unique_ptr<StateInputCostCollection> loopshapingCost;
  std::unique_ptr<StateCostCollection> loopshapingStateCost;
  TargetTrajectories targetTrajectories_;
};

};  // namespace ocs2<|MERGE_RESOLUTION|>--- conflicted
+++ resolved
@@ -73,22 +73,16 @@
 
     // Reevaluate at disturbed state
     preComp_->request(Request::Cost, t, x_ + x_disturbance_, u_ + u_disturbance_);
-    scalar_t L_disturbance = loopshapingCost->getValue(t, x_ + x_disturbance_, u_ + u_disturbance_, targetTrajectories_, *preComp_);
+    const scalar_t L_disturbance = loopshapingCost->getValue(t, x_ + x_disturbance_, u_ + u_disturbance_, targetTrajectories_, *preComp_);
 
     // Evaluate approximation
-    scalar_t L_quad_approximation = L.f + L.dfdx.transpose() * x_disturbance_ + L.dfdu.transpose() * u_disturbance_ +
-                                    0.5 * x_disturbance_.transpose() * L.dfdxx * x_disturbance_ +
-                                    0.5 * u_disturbance_.transpose() * L.dfduu * u_disturbance_ +
-                                    u_disturbance_.transpose() * L.dfdux * x_disturbance_;
+    const scalar_t L_quad_approximation = L.f + L.dfdx.dot(x_disturbance_) + L.dfdu.dot(u_disturbance_) +
+                                          0.5 * x_disturbance_.dot(L.dfdxx * x_disturbance_) +
+                                          0.5 * u_disturbance_.dot(L.dfduu * u_disturbance_) + u_disturbance_.dot(L.dfdux * x_disturbance_);
 
     // Difference between new evaluation and approximation should be less than tol
-<<<<<<< HEAD
-    ASSERT_LE(std::abs(L_disturbance - L_quad_approximation), tol);
-  };
-=======
     EXPECT_NEAR(L_disturbance, L_quad_approximation, tol);
   }
->>>>>>> 7eb3b54b
 
   void testStateCostApproximation() const {
     preComp_->requestFinal(Request::Cost + Request::Approximation, t, x_);
@@ -98,13 +92,13 @@
 
     // Reevaluate at disturbed state
     preComp_->requestFinal(Request::Cost, t, x_ + x_disturbance_);
-    scalar_t L_disturbance = loopshapingStateCost->getValue(t, x_ + x_disturbance_, targetTrajectories_, *preComp_);
+    const scalar_t L_disturbance = loopshapingStateCost->getValue(t, x_ + x_disturbance_, targetTrajectories_, *preComp_);
 
     // Evaluate approximation
-    scalar_t L_quad_approximation = L.f + L.dfdx.transpose() * x_disturbance_ + 0.5 * x_disturbance_.transpose() * L.dfdxx * x_disturbance_;
+    const scalar_t L_quad_approximation = L.f + L.dfdx.dot(x_disturbance_) + 0.5 * x_disturbance_.dot(L.dfdxx * x_disturbance_);
 
     // Difference between new evaluation and approximation should be less than tol
-    ASSERT_LE(std::abs(L_disturbance - L_quad_approximation), tol);
+    EXPECT_NEAR(L_disturbance, L_quad_approximation, tol);
   }
 
  private:
