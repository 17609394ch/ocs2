/******************************************************************************
Copyright (c) 2020, Farbod Farshidian. All rights reserved.

Redistribution and use in source and binary forms, with or without
modification, are permitted provided that the following conditions are met:

* Redistributions of source code must retain the above copyright notice, this
  list of conditions and the following disclaimer.

* Redistributions in binary form must reproduce the above copyright notice,
  this list of conditions and the following disclaimer in the documentation
  and/or other materials provided with the distribution.

* Neither the name of the copyright holder nor the names of its
  contributors may be used to endorse or promote products derived from
  this software without specific prior written permission.

THIS SOFTWARE IS PROVIDED BY THE COPYRIGHT HOLDERS AND CONTRIBUTORS "AS IS"
AND ANY EXPRESS OR IMPLIED WARRANTIES, INCLUDING, BUT NOT LIMITED TO, THE
IMPLIED WARRANTIES OF MERCHANTABILITY AND FITNESS FOR A PARTICULAR PURPOSE ARE
DISCLAIMED. IN NO EVENT SHALL THE COPYRIGHT HOLDER OR CONTRIBUTORS BE LIABLE
FOR ANY DIRECT, INDIRECT, INCIDENTAL, SPECIAL, EXEMPLARY, OR CONSEQUENTIAL
DAMAGES (INCLUDING, BUT NOT LIMITED TO, PROCUREMENT OF SUBSTITUTE GOODS OR
SERVICES; LOSS OF USE, DATA, OR PROFITS; OR BUSINESS INTERRUPTION) HOWEVER
CAUSED AND ON ANY THEORY OF LIABILITY, WHETHER IN CONTRACT, STRICT LIABILITY,
OR TORT (INCLUDING NEGLIGENCE OR OTHERWISE) ARISING IN ANY WAY OUT OF THE USE
OF THIS SOFTWARE, EVEN IF ADVISED OF THE POSSIBILITY OF SUCH DAMAGE.
******************************************************************************/

#include <ocs2_core/soft_constraint/StateSoftConstraint.h>

namespace ocs2 {

/******************************************************************************************************/
/******************************************************************************************************/
/******************************************************************************************************/
StateSoftConstraint::StateSoftConstraint(std::unique_ptr<StateConstraint> constraintPtr,
                                         std::vector<std::unique_ptr<PenaltyBase>> penaltyPtrArray)
    : constraintPtr_(std::move(constraintPtr)), penalty_(std::move(penaltyPtrArray)) {}

/******************************************************************************************************/
/******************************************************************************************************/
/******************************************************************************************************/
StateSoftConstraint::StateSoftConstraint(std::unique_ptr<StateConstraint> constraintPtr, std::unique_ptr<PenaltyBase> penaltyFunction)
    : constraintPtr_(std::move(constraintPtr)), penalty_(std::move(penaltyFunction)) {}

/******************************************************************************************************/
/******************************************************************************************************/
/******************************************************************************************************/
StateSoftConstraint::StateSoftConstraint(const StateSoftConstraint& other)
    : StateCost(other), constraintPtr_(other.constraintPtr_->clone()), penalty_(other.penalty_) {}

/******************************************************************************************************/
/******************************************************************************************************/
/******************************************************************************************************/
StateSoftConstraint* StateSoftConstraint::clone() const {
  return new StateSoftConstraint(*this);
}

/******************************************************************************************************/
/******************************************************************************************************/
/******************************************************************************************************/
<<<<<<< HEAD
bool StateSoftConstraint::isActive(scalar_t time) const {
  return constraintPtr_->isActive(time);
}

/******************************************************************************************************/
/******************************************************************************************************/
/******************************************************************************************************/
scalar_t StateSoftConstraint::getValue(scalar_t time, const vector_t& state, const CostDesiredTrajectories&,
                                       const PreComputation& preComp) const {
  return penalty_.getValue(constraintPtr_->getValue(time, state, preComp));
=======
scalar_t StateSoftConstraint::getValue(scalar_t time, const vector_t& state, const TargetTrajectories&) const {
  return penalty_.getValue(constraintPtr_->getValue(time, state));
>>>>>>> 4d1dc884
}

/******************************************************************************************************/
/******************************************************************************************************/
/******************************************************************************************************/
ScalarFunctionQuadraticApproximation StateSoftConstraint::getQuadraticApproximation(scalar_t time, const vector_t& state,
<<<<<<< HEAD
                                                                                    const CostDesiredTrajectories&,
                                                                                    const PreComputation& preComp) const {
=======
                                                                                    const TargetTrajectories&) const {
>>>>>>> 4d1dc884
  switch (constraintPtr_->getOrder()) {
    case ConstraintOrder::Linear:
      return penalty_.getQuadraticApproximation(constraintPtr_->getLinearApproximation(time, state, preComp));
    case ConstraintOrder::Quadratic:
      return penalty_.getQuadraticApproximation(constraintPtr_->getQuadraticApproximation(time, state, preComp));
    default:
      throw std::runtime_error("[StateSoftConstraint] Unknown constraint Order");
  }
}

}  // namespace ocs2<|MERGE_RESOLUTION|>--- conflicted
+++ resolved
@@ -60,7 +60,6 @@
 /******************************************************************************************************/
 /******************************************************************************************************/
 /******************************************************************************************************/
-<<<<<<< HEAD
 bool StateSoftConstraint::isActive(scalar_t time) const {
   return constraintPtr_->isActive(time);
 }
@@ -68,25 +67,17 @@
 /******************************************************************************************************/
 /******************************************************************************************************/
 /******************************************************************************************************/
-scalar_t StateSoftConstraint::getValue(scalar_t time, const vector_t& state, const CostDesiredTrajectories&,
+scalar_t StateSoftConstraint::getValue(scalar_t time, const vector_t& state, const TargetTrajectories&,
                                        const PreComputation& preComp) const {
   return penalty_.getValue(constraintPtr_->getValue(time, state, preComp));
-=======
-scalar_t StateSoftConstraint::getValue(scalar_t time, const vector_t& state, const TargetTrajectories&) const {
-  return penalty_.getValue(constraintPtr_->getValue(time, state));
->>>>>>> 4d1dc884
 }
 
 /******************************************************************************************************/
 /******************************************************************************************************/
 /******************************************************************************************************/
 ScalarFunctionQuadraticApproximation StateSoftConstraint::getQuadraticApproximation(scalar_t time, const vector_t& state,
-<<<<<<< HEAD
-                                                                                    const CostDesiredTrajectories&,
+                                                                                    const TargetTrajectories&,
                                                                                     const PreComputation& preComp) const {
-=======
-                                                                                    const TargetTrajectories&) const {
->>>>>>> 4d1dc884
   switch (constraintPtr_->getOrder()) {
     case ConstraintOrder::Linear:
       return penalty_.getQuadraticApproximation(constraintPtr_->getLinearApproximation(time, state, preComp));
