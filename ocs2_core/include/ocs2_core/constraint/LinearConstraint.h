--- conflicted
+++ resolved
@@ -56,13 +56,8 @@
    * @param[in] h_f: Constant term in F_f * x + h_f = 0 (at final time)
    * @param[in] F_f: x factor in F_f * x + h_f = 0 (at final time)
    */
-<<<<<<< HEAD
-  LinearConstraint(size_t stateDim, size_t inputDim, const vector_t& e, const matrix_t& C, const matrix_t& D, const vector_t& h,
-                   const matrix_t& F, const vector_t& h_f, const matrix_t& F_f);
-=======
-  LinearConstraint(size_t stateDim, size_t inputDim, size_t numStateInputConstraint, vector_t e, matrix_t C, matrix_t D,
-                   size_t numStateOnlyConstraint, vector_t h, matrix_t F, size_t numStateOnlyFinalConstraint, vector_t h_f, matrix_t F_f);
->>>>>>> 0baafba5
+  LinearConstraint(size_t stateDim, size_t inputDim, vector_t e, matrix_t C, matrix_t D, vector_t h, matrix_t F, vector_t h_f,
+                   matrix_t F_f);
 
   /**
    * @brief General constructor for equality and inequality constraints
@@ -85,16 +80,9 @@
    * @param[in] ddhdudu: Quadratic u multiplier in inequality constraint
    * @param[in] ddhdudx: Quadratic mixed term in inequality constraint
    */
-<<<<<<< HEAD
-  LinearConstraint(size_t stateDim, size_t inputDim, const vector_t& e, const matrix_t& C, const matrix_t& D, const vector_t& h,
-                   const matrix_t& F, const vector_t& h_f, const matrix_t& F_f, const scalar_array_t& h0, const vector_array_t& dhdx,
-                   const vector_array_t& dhdu, const matrix_array_t& ddhdxdx, const matrix_array_t& ddhdudu, const matrix_array_t& ddhdudx);
-=======
-  LinearConstraint(size_t stateDim, size_t inputDim, size_t numStateInputConstraint, vector_t e, matrix_t C, matrix_t D,
-                   size_t numStateOnlyConstraint, vector_t h, matrix_t F, size_t numStateOnlyFinalConstraint, vector_t h_f, matrix_t F_f,
-                   size_t numInequalityConstraint, scalar_array_t h0, vector_array_t dhdx, vector_array_t dhdu, matrix_array_t ddhdxdx,
-                   matrix_array_t ddhdudu, matrix_array_t ddhdudx);
->>>>>>> 0baafba5
+  LinearConstraint(size_t stateDim, size_t inputDim, vector_t e, matrix_t C, matrix_t D, vector_t h, matrix_t F, vector_t h_f, matrix_t F_f,
+                   scalar_array_t h0, vector_array_t dhdx, vector_array_t dhdu, matrix_array_t ddhdxdx, matrix_array_t ddhdudu,
+                   matrix_array_t ddhdudx);
 
   virtual ~LinearConstraint() override = default;
 
