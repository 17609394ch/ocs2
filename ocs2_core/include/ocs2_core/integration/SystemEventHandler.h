/******************************************************************************
Copyright (c) 2017, Farbod Farshidian. All rights reserved.

Redistribution and use in source and binary forms, with or without
modification, are permitted provided that the following conditions are met:

* Redistributions of source code must retain the above copyright notice, this
  list of conditions and the following disclaimer.

* Redistributions in binary form must reproduce the above copyright notice,
  this list of conditions and the following disclaimer in the documentation
  and/or other materials provided with the distribution.

* Neither the name of the copyright holder nor the names of its
  contributors may be used to endorse or promote products derived from
  this software without specific prior written permission.

THIS SOFTWARE IS PROVIDED BY THE COPYRIGHT HOLDERS AND CONTRIBUTORS "AS IS"
AND ANY EXPRESS OR IMPLIED WARRANTIES, INCLUDING, BUT NOT LIMITED TO, THE
IMPLIED WARRANTIES OF MERCHANTABILITY AND FITNESS FOR A PARTICULAR PURPOSE ARE
DISCLAIMED. IN NO EVENT SHALL THE COPYRIGHT HOLDER OR CONTRIBUTORS BE LIABLE
FOR ANY DIRECT, INDIRECT, INCIDENTAL, SPECIAL, EXEMPLARY, OR CONSEQUENTIAL
DAMAGES (INCLUDING, BUT NOT LIMITED TO, PROCUREMENT OF SUBSTITUTE GOODS OR
SERVICES; LOSS OF USE, DATA, OR PROFITS; OR BUSINESS INTERRUPTION) HOWEVER
CAUSED AND ON ANY THEORY OF LIABILITY, WHETHER IN CONTRACT, STRICT LIABILITY,
OR TORT (INCLUDING NEGLIGENCE OR OTHERWISE) ARISING IN ANY WAY OUT OF THE USE
OF THIS SOFTWARE, EVEN IF ADVISED OF THE POSSIBILITY OF SUCH DAMAGE.
******************************************************************************/

#ifndef SYSTEMEVENTHANDLER_OCS2_H_
#define SYSTEMEVENTHANDLER_OCS2_H_

#include <Eigen/Dense>
#include <Eigen/StdVector>
#include <limits>
#include <memory>
#include <vector>

#include "ocs2_core/integration/EventHandlerBase.h"

namespace ocs2 {

/**
 * System event ID. all values are negative.
 */
enum sys_event_id {
  killIntegration = -1,  //!< killIntegration: kill integration due to an external signal.
  maxCall = -2           //!< maximum number of function calls.
};

/**
 * Specialized event handler for handling toolbox invoked events.
 *
 * @tparam STATE_DIM: Dimension of the state space.
 */
template <int STATE_DIM>
class SystemEventHandler : public EventHandlerBase<STATE_DIM> {
 public:
  EIGEN_MAKE_ALIGNED_OPERATOR_NEW

  using Ptr = std::shared_ptr<SystemEventHandler<STATE_DIM> >;

  using BASE = EventHandlerBase<STATE_DIM>;
  using typename BASE::dynamic_vector_t;
  using typename BASE::scalar_array_t;
  using typename BASE::scalar_t;
  using typename BASE::state_vector_array_t;
  using typename BASE::state_vector_t;

  /**
   * Default constructor
   */
  SystemEventHandler() : maxNumSteps_(std::numeric_limits<int>::max()), eventID_(std::numeric_limits<int>::min()) {}

  /**
   * Default destructor
   */
  virtual ~SystemEventHandler() = default;

  /**
   * Resets the class.
   */
  void reset() override {}

  /**
   * Sets the maximum number of integration points per a second for ode solvers.
   *
   * @param [in] maxNumSteps: maximum number of integration points
   */
  void setMaxNumSteps(int maxNumSteps) { maxNumSteps_ = maxNumSteps; }

  /**
   * Checks if an event is activated.
   *
   * @param [in] state: Current state vector.
   * @param [in] time: Current time.
   * @return boolean:
   */
  bool checkEvent(const state_vector_t& state, const scalar_t& time) override {
    bool terminateFlag = false;

    if (killIntegration_) {
      terminateFlag = true;
      eventID_ = sys_event_id::killIntegration;
    }

    if (BASE::systemPtr_->getNumFunctionCalls() > maxNumSteps_) {
      terminateFlag = true;
      eventID_ = sys_event_id::maxCall;
    }

    return terminateFlag;
  }

  /**
   * If an event is activated, it will terminates the integration. The method gets references to the time and state
   * trajectories. The current time and state are the last elements of their respective container.
   * The method should also return a "Non-Negative" ID which indicates the a unique ID for the active events.
   * Note that will the negative return values are reserved to handle internal events for the program.
   *
   * @param [out] stateTrajectory: The state trajectory which contains the current state vector as its last element.
   * @param [out] timeTrajectory: The time trajectory which contains the current time as its last element.
   * @return boolean: A non-negative unique ID for the active events.
   */
  int handleEvent(state_vector_array_t& stateTrajectory, scalar_array_t& timeTrajectory) override { return eventID_; }

  /**
   * Activate KillIntegrationEvent.
   */
  static void activateKillIntegration() { killIntegration_ = true; }

  /**
   * Deactivate KillIntegrationEvent.
   */
  static void deactivateKillIntegration() { killIntegration_ = false; }

 protected:
<<<<<<< HEAD
  static std::atomic<bool> killIntegration_; /*=false*/
=======
  static std::atomic_bool killIntegration_; /*=false*/
>>>>>>> bf4e5896
  int maxNumSteps_;
  int eventID_;
};

template <int STATE_DIM>
<<<<<<< HEAD
std::atomic<bool> SystemEventHandler<STATE_DIM>::killIntegration_(false);
=======
std::atomic_bool SystemEventHandler<STATE_DIM>::killIntegration_(false);
>>>>>>> bf4e5896

}  // namespace ocs2

#endif /* SYSTEMEVENTHANDLER_OCS2_H_ */<|MERGE_RESOLUTION|>--- conflicted
+++ resolved
@@ -135,21 +135,13 @@
   static void deactivateKillIntegration() { killIntegration_ = false; }
 
  protected:
-<<<<<<< HEAD
-  static std::atomic<bool> killIntegration_; /*=false*/
-=======
   static std::atomic_bool killIntegration_; /*=false*/
->>>>>>> bf4e5896
   int maxNumSteps_;
   int eventID_;
 };
 
 template <int STATE_DIM>
-<<<<<<< HEAD
-std::atomic<bool> SystemEventHandler<STATE_DIM>::killIntegration_(false);
-=======
 std::atomic_bool SystemEventHandler<STATE_DIM>::killIntegration_(false);
->>>>>>> bf4e5896
 
 }  // namespace ocs2
 
