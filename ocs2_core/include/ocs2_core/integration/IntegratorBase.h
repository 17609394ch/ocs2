--- conflicted
+++ resolved
@@ -69,19 +69,8 @@
    * @param [in] finalTime: Final time.
    * @param [in] dt: Time step.
    */
-<<<<<<< HEAD
   void integrateConst(OdeBase& system, Observer& observer, const vector_t& initialState, scalar_t startTime, scalar_t finalTime,
                       scalar_t dt, int maxNumSteps = std::numeric_limits<int>::max());
-=======
-  void integrate_const(system_t& system, observer_t& observer, const state_vector_t& initialState, scalar_t startTime, scalar_t finalTime,
-                       scalar_t dt, int maxNumSteps = std::numeric_limits<int>::max()) {
-    observer_func_t callback = [&](const state_vector_t& x, scalar_t t) {
-      observer.observe(system, x, t);
-      eventHandlerPtr_->handleEvent(system, t, x);
-    };
-    run_integrate_const(systemFunction(system, maxNumSteps), callback, initialState, startTime, finalTime, dt);
-  }
->>>>>>> f80c23a5
 
   /**
    * Adaptive time integration based on start time and final time.
@@ -95,21 +84,9 @@
    * @param [in] AbsTol: The absolute tolerance error for ode solver.
    * @param [in] RelTol: The relative tolerance error for ode solver.
    */
-<<<<<<< HEAD
   void integrateAdaptive(OdeBase& system, Observer& observer, const vector_t& initialState, scalar_t startTime, scalar_t finalTime,
                          scalar_t dtInitial = 0.01, scalar_t AbsTol = 1e-6, scalar_t RelTol = 1e-3,
                          int maxNumSteps = std::numeric_limits<int>::max());
-=======
-  void integrate_adaptive(system_t& system, observer_t& observer, const state_vector_t& initialState, scalar_t startTime,
-                          scalar_t finalTime, scalar_t dtInitial = 0.01, scalar_t AbsTol = 1e-6, scalar_t RelTol = 1e-3,
-                          int maxNumSteps = std::numeric_limits<int>::max()) {
-    observer_func_t callback = [&](const state_vector_t& x, scalar_t t) {
-      observer.observe(system, x, t);
-      eventHandlerPtr_->handleEvent(system, t, x);
-    };
-    run_integrate_adaptive(systemFunction(system, maxNumSteps), callback, initialState, startTime, finalTime, dtInitial, AbsTol, RelTol);
-  }
->>>>>>> f80c23a5
 
   /**
    * Output integration based on a given time trajectory.
@@ -123,44 +100,16 @@
    * @param [in] AbsTol: The absolute tolerance error for ode solver.
    * @param [in] RelTol: The relative tolerance error for ode solver.
    */
-<<<<<<< HEAD
   void integrateTimes(OdeBase& system, Observer& observer, const vector_t& initialState,
                       typename scalar_array_t::const_iterator beginTimeItr, typename scalar_array_t::const_iterator endTimeItr,
                       scalar_t dtInitial = 0.01, scalar_t AbsTol = 1e-6, scalar_t RelTol = 1e-3,
                       int maxNumSteps = std::numeric_limits<int>::max());
 
  protected:
+  system_func_t systemFunction(OdeBase& system, int maxNumSteps) const;
+
   virtual void runIntegrateConst(system_func_t system, observer_func_t observer, const vector_t& initialState, scalar_t startTime,
                                  scalar_t finalTime, scalar_t dt) = 0;
-=======
-  void integrate_times(system_t& system, observer_t& observer, const state_vector_t& initialState,
-                       typename scalar_array_t::const_iterator beginTimeItr, typename scalar_array_t::const_iterator endTimeItr,
-                       scalar_t dtInitial = 0.01, scalar_t AbsTol = 1e-6, scalar_t RelTol = 1e-3,
-                       int maxNumSteps = std::numeric_limits<int>::max()) {
-    observer_func_t callback = [&](const state_vector_t& x, scalar_t t) {
-      observer.observe(system, x, t);
-      eventHandlerPtr_->handleEvent(system, t, x);
-    };
-    run_integrate_times(systemFunction(system, maxNumSteps), callback, initialState, beginTimeItr, endTimeItr, dtInitial, AbsTol, RelTol);
-  }
-
- protected:
-  system_func_t systemFunction(system_t& system, int maxNumSteps) const {
-    return [&system, maxNumSteps](const state_vector_t& x, state_vector_t& dxdt, scalar_t t) {
-      system.computeFlowMap(t, x, dxdt);
-      // max number of function calls
-      if (system.getNumFunctionCalls() > maxNumSteps) {
-        std::stringstream msg;
-        msg << "Integration terminated since the maximum number of function calls is reached. State at termination time " << t << ":\n["
-            << x.transpose() << "]\n";
-        throw std::runtime_error(msg.str());
-      }
-    };
-  }
-
-  virtual void run_integrate_const(system_func_t system, observer_func_t observer, const state_vector_t& initialState, scalar_t startTime,
-                                   scalar_t finalTime, scalar_t dt) = 0;
->>>>>>> f80c23a5
 
   virtual void runIntegrateAdaptive(system_func_t system, observer_func_t observer, const vector_t& initialState, scalar_t startTime,
                                     scalar_t finalTime, scalar_t dtInitial, scalar_t AbsTol, scalar_t RelTol) = 0;
