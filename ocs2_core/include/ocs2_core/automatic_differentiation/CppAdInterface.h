/******************************************************************************
Copyright (c) 2020, Farbod Farshidian. All rights reserved.

Redistribution and use in source and binary forms, with or without
modification, are permitted provided that the following conditions are met:

* Redistributions of source code must retain the above copyright notice, this
  list of conditions and the following disclaimer.

* Redistributions in binary form must reproduce the above copyright notice,
  this list of conditions and the following disclaimer in the documentation
  and/or other materials provided with the distribution.

* Neither the name of the copyright holder nor the names of its
  contributors may be used to endorse or promote products derived from
  this software without specific prior written permission.

THIS SOFTWARE IS PROVIDED BY THE COPYRIGHT HOLDERS AND CONTRIBUTORS "AS IS"
AND ANY EXPRESS OR IMPLIED WARRANTIES, INCLUDING, BUT NOT LIMITED TO, THE
IMPLIED WARRANTIES OF MERCHANTABILITY AND FITNESS FOR A PARTICULAR PURPOSE ARE
DISCLAIMED. IN NO EVENT SHALL THE COPYRIGHT HOLDER OR CONTRIBUTORS BE LIABLE
FOR ANY DIRECT, INDIRECT, INCIDENTAL, SPECIAL, EXEMPLARY, OR CONSEQUENTIAL
DAMAGES (INCLUDING, BUT NOT LIMITED TO, PROCUREMENT OF SUBSTITUTE GOODS OR
SERVICES; LOSS OF USE, DATA, OR PROFITS; OR BUSINESS INTERRUPTION) HOWEVER
CAUSED AND ON ANY THEORY OF LIABILITY, WHETHER IN CONTRACT, STRICT LIABILITY,
OR TORT (INCLUDING NEGLIGENCE OR OTHERWISE) ARISING IN ANY WAY OUT OF THE USE
OF THIS SOFTWARE, EVEN IF ADVISED OF THE POSSIBILITY OF SUCH DAMAGE.
******************************************************************************/

#pragma once

// Eigen
#include <Eigen/Core>

// STL
#include <functional>  // missing header in cg.hpp
#include <string>

// CppAD
#include <cppad/cg.hpp>

// CppAD helpers
#include <ocs2_core/Types.h>
#include <ocs2_core/automatic_differentiation/CppAdSparsity.h>

#include <ocs2_core/Types.h>

namespace ocs2 {

class CppAdInterface {
 public:
  enum class ApproximationOrder { Zero, First, Second };

  using ad_base_t = CppAD::cg::CG<scalar_t>;
  using ad_scalar_t = CppAD::AD<ad_base_t>;
<<<<<<< HEAD
  using rowMajor_matrix_t = Eigen::Matrix<scalar_t, Eigen::Dynamic, Eigen::Dynamic, Eigen::RowMajor>;
  using ad_vector_t = Eigen::Matrix<ad_scalar_t, Eigen::Dynamic, 1>;
  using ad_function_t = std::function<void(const ad_vector_t&, ad_vector_t&)>;
  using ad_parameterized_function_t = std::function<void(const ad_vector_t&, const ad_vector_t&, ad_vector_t&)>;

=======
  using ad_dynamic_vector_t = Eigen::Matrix<ad_scalar_t, Eigen::Dynamic, 1>;
  using ad_function_t = std::function<void(const ad_dynamic_vector_t&, ad_dynamic_vector_t&)>;
  using ad_parameterized_function_t = std::function<void(const ad_dynamic_vector_t&, const ad_dynamic_vector_t&, ad_dynamic_vector_t&)>;
>>>>>>> f80c23a5
  using ad_fun_t = CppAD::ADFun<ad_base_t>;

  using dynamic_rowMajor_matrix_t = Eigen::Matrix<scalar_t, Eigen::Dynamic, Eigen::Dynamic, Eigen::RowMajor>;

  /**
   * Constructor for parameterized functions
   *
   * @param adFunction : parameterized function y = f(x,p)
   * @param variableDim : size of x
   * @param parameterDim : size of p
   * @param modelName : Name of the library to be generated.
   * @param folderName : Folder to save library files to, either absolute of relative
   * @param compileFlags : Compilation flags for the model library.
   */
  CppAdInterface(ad_parameterized_function_t adFunction, size_t variableDim, size_t parameterDim, std::string modelName,
                 std::string folderName = "/tmp/ocs2",
                 std::vector<std::string> compileFlags = {"-O3", "-march=native", "-mtune=native", "-ffast-math"});

  /**
   * Constructor for functions without parameters
   *
   * @param adFunction : function y = f(x)
   * @param variableDim : size of x
   * @param modelName : Name of the library to be generated.
   * @param folderName : Folder to save library files to, either absolute of relative
   * @param compileFlags : Compilation flags for the model library.
   */
  CppAdInterface(ad_function_t adFunction, size_t variableDim, std::string modelName, std::string folderName = "/tmp/ocs2",
                 std::vector<std::string> compileFlags = {"-O3", "-march=native", "-mtune=native", "-ffast-math"});

  ~CppAdInterface() = default;

  /**
   * Copy constructor. Models are reloaded if available.
   */
  CppAdInterface(const CppAdInterface& rhs);

  //! Not implemented
  CppAdInterface& operator=(const CppAdInterface& rhs) = delete;
  CppAdInterface(CppAdInterface&& rhs) = delete;
  CppAdInterface& operator=(CppAdInterface&& rhs) = delete;

  /**
   * Loads earlier created model from disk
   */
  void loadModels(bool verbose = true);

  /**
   * Creates models, compiles them, and saves them to disk
   *
   * @param approximationOrder : Order of derivatives to generate
   * @param verbose : Print out extra information
   */
  void createModels(ApproximationOrder approximationOrder = ApproximationOrder::Second, bool verbose = true);

  /**
   * Load models if they are available on disk. Creates a new library otherwise.
   *
   * @param approximationOrder : Order of derivatives to generate
   * @param verbose : Print out extra information
   */
  void loadModelsIfAvailable(ApproximationOrder approximationOrder = ApproximationOrder::Second, bool verbose = true);

  /**
   * @param x : input vector of size variableDim
   * @param p : parameter vector of size parameterDim
   * @return y = f(x,p)
   */
  vector_t getFunctionValue(const vector_t& x, const vector_t& p = vector_t(0)) const;

  /**
   * Jacobian with gradient of each output w.r.t the variables x in the rows.
   *
   * @param x : input vector of size variableDim
   * @param p : parameter vector of size parameterDim
   * @return d/dx( f(x,p) )
   */
  matrix_t getJacobian(const vector_t& x, const vector_t& p = vector_t(0)) const;

  /**
   * Hessian, available per output.
   *
   * @param outputIndex : Output to get the hessian for.
   * @param x : input vector of size variableDim
   * @param p : parameter vector of size parameterDim
   * @return dd/dxdx( f_i(x,p) )
   */
  matrix_t getHessian(size_t outputIndex, const vector_t& x, const vector_t& p = vector_t(0)) const;

  /**
   * Weighted hessian
   *
   * @param w: vector of weights of size rangeDim
   * @param x : input vector of size variableDim
   * @param p : parameter vector of size parameterDim
   * @return dd/dxdx(sum_i  w_i*f_i(x,p) )
   */
  matrix_t getHessian(const vector_t& w, const vector_t& x, const vector_t& p = vector_t(0)) const;

 private:
  /**
   * Defines library folder names
   */
  void setFolderNames();

  /**
   * Creates folders on disk
   */
  void createFolderStructure() const;

  /**
   * Checks if library can already be found on disk.
   * @return isLibraryAvailable
   */
  bool isLibraryAvailable() const;

  /**
   * Creates a random temporary folder name
   * @return folder name
   */
  std::string getUniqueTemporaryName() const;

  /**
   * Configures the compiler that compiles the model library
   * @param compiler : compiler to be configured
   */
  void setCompilerOptions(CppAD::cg::GccCompiler<scalar_t>& compiler) const;

  /**
   * Configure the approximation order for the source generator
   * @param approximationOrder
   * @param sourceGen
   * @param fun
   */
  void setApproximationOrder(ApproximationOrder approximationOrder, CppAD::cg::ModelCSourceGen<scalar_t>& sourceGen, ad_fun_t& fun) const;

  /**
   * Stores the sparisty nonzeros
   */
  void setSparsityNonzeros();

  /**
   * Creates sparsity pattern for the Jacobian that will be generated
   * @param fun : taped ad function
   * @return Sparsity pattern that contains entries for variables only, not for parameters
   */
  cppad_sparsity::SparsityPattern createJacobianSparsity(ad_fun_t& fun) const;

  /**
   * Creates sparsity pattern for the Hessian that will be generated
   * @param fun : taped ad function
   * @return Sparsity pattern that contains entries for variables only, not for parameters
   */
  cppad_sparsity::SparsityPattern createHessianSparsity(ad_fun_t& fun) const;

  std::unique_ptr<CppAD::cg::DynamicLib<scalar_t>> dynamicLib_;
  std::unique_ptr<CppAD::cg::GenericModel<scalar_t>> model_;
  ad_parameterized_function_t adFunction_;
  std::vector<std::string> compileFlags_;

  // Sizes
  size_t rangeDim_;
  size_t variableDim_;
  size_t parameterDim_;
  size_t nnzJacobian_;
  size_t nnzHessian_;

  // Names
  std::string modelName_;
  std::string folderName_;
  std::string libraryFolder_;
  std::string tmpName_;
  std::string tmpFolder_;
  std::string libraryName_;
};

}  // namespace ocs2<|MERGE_RESOLUTION|>--- conflicted
+++ resolved
@@ -43,8 +43,6 @@
 #include <ocs2_core/Types.h>
 #include <ocs2_core/automatic_differentiation/CppAdSparsity.h>
 
-#include <ocs2_core/Types.h>
-
 namespace ocs2 {
 
 class CppAdInterface {
@@ -53,20 +51,11 @@
 
   using ad_base_t = CppAD::cg::CG<scalar_t>;
   using ad_scalar_t = CppAD::AD<ad_base_t>;
-<<<<<<< HEAD
   using rowMajor_matrix_t = Eigen::Matrix<scalar_t, Eigen::Dynamic, Eigen::Dynamic, Eigen::RowMajor>;
   using ad_vector_t = Eigen::Matrix<ad_scalar_t, Eigen::Dynamic, 1>;
   using ad_function_t = std::function<void(const ad_vector_t&, ad_vector_t&)>;
   using ad_parameterized_function_t = std::function<void(const ad_vector_t&, const ad_vector_t&, ad_vector_t&)>;
-
-=======
-  using ad_dynamic_vector_t = Eigen::Matrix<ad_scalar_t, Eigen::Dynamic, 1>;
-  using ad_function_t = std::function<void(const ad_dynamic_vector_t&, ad_dynamic_vector_t&)>;
-  using ad_parameterized_function_t = std::function<void(const ad_dynamic_vector_t&, const ad_dynamic_vector_t&, ad_dynamic_vector_t&)>;
->>>>>>> f80c23a5
   using ad_fun_t = CppAD::ADFun<ad_base_t>;
-
-  using dynamic_rowMajor_matrix_t = Eigen::Matrix<scalar_t, Eigen::Dynamic, Eigen::Dynamic, Eigen::RowMajor>;
 
   /**
    * Constructor for parameterized functions
